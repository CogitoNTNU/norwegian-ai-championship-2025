--- conflicted
+++ resolved
@@ -356,13 +356,9 @@
             "environment": "real_race_car_batch_game",
             "games_per_batch": 1,
             "game_duration_seconds": 60,
-<<<<<<< HEAD
-            # All other PPO settings use defaults
-=======
             "video_recording_enabled": True,
             "video_record_freq": 50,
             "video_upload_freq": 100,
->>>>>>> 2511201c
         }
         run = wandb.init(
             project=project_name,
