--- conflicted
+++ resolved
@@ -93,11 +93,7 @@
         self._following_steps = 0
         self._last_y = core.STATE.ego.y
         self._last_cars_ahead = 0  # Initialize overtaking tracker
-<<<<<<< HEAD
-        self._last_distance = core.STATE.distance  # Track distance from last step
-=======
         self._last_distance = 0.0  # Track previous distance for reward calculation
->>>>>>> 2511201c
 
         # Initialize accumulated reward tracking
         self._accumulated_rewards = {
@@ -232,22 +228,6 @@
                     return
 
     def _calculate_reward(self, crashed_before):
-<<<<<<< HEAD
-        # Remove speed reward to eliminate correlation with episode length
-        speed_reward = 0.0
-
-        # Remove overtaking reward - focus on distance and safety
-        overtaking_reward = 0.0
-
-        # Distance reward - based on distance progress from last step
-        current_distance = core.STATE.distance
-        if hasattr(self, "_last_distance"):
-            distance_progress = current_distance - self._last_distance
-            distance_reward = distance_progress / 500.0
-        else:
-            distance_reward = 0.0
-        self._last_distance = current_distance
-=======
         current_distance = core.STATE.distance
         distance_reward = (
             current_distance - self._last_distance
@@ -267,22 +247,17 @@
                     front_sensor.reading / 200.0
                 )  # 0 to 1, where 1 is very close
                 speed_penalty = -danger_factor * (speed - 10) * 0.5
->>>>>>> 2511201c
-
-        # Remove all penalties except crash - focus purely on distance
-
-        # Crash penalty - increased to -100 as requested
-        crash_penalty = -100.0 if (core.STATE.crashed and not crashed_before) else 0.0
+
+        # Remove steering penalty - we want the agent to steer for overtaking!
+
+        # Crash and completion - reduce crash penalty for better exploration
+        crash_penalty = -50.0 if (core.STATE.crashed and not crashed_before) else 0.0
         completion_bonus = (
             100.0
             if self.current_step >= self.max_steps_per_game and not core.STATE.crashed
             else 0.0
         )
 
-<<<<<<< HEAD
-        # Total reward - pure distance focus with crash/completion events
-        reward = distance_reward + crash_penalty + completion_bonus
-=======
         collision_risk_penalty = 0.0
 
         # Get velocity components
@@ -345,7 +320,6 @@
             # + crash_penalty
             # + completion_bonus
         )
->>>>>>> 2511201c
 
         # Accumulate rewards throughout the episode
         self._accumulated_rewards["distance_reward"] = (
@@ -356,11 +330,6 @@
 
         # Store both current step breakdown and accumulated totals
         self._reward_breakdown = {
-<<<<<<< HEAD
-            "speed_reward": speed_reward,  # Always 0 now
-            "overtaking_reward": overtaking_reward,  # Always 0 now
-=======
->>>>>>> 2511201c
             "distance_reward": distance_reward,
             "proximity_penalty": 0.0,  # Always 0 now
             "crash_penalty": crash_penalty,
