--- conflicted
+++ resolved
@@ -262,12 +262,7 @@
             )  # Increased to incentivize forward progress
         self._last_distance = core.STATE.distance
 
-<<<<<<< HEAD
-        # Survival bonus - reward staying alive each step
-        survival_bonus = 0.01
-=======
         # Remove survival bonus - it creates false correlation with episode length
->>>>>>> 5417115f
 
         # Proximity penalty - discourage staying too close to other cars
         proximity_penalty = 0.0
@@ -291,11 +286,7 @@
             else 0.0
         )
 
-<<<<<<< HEAD
-        # Total reward - removed steering_penalty, added survival_bonus
-=======
         # Total reward - removed steering_penalty and survival_bonus
->>>>>>> 5417115f
         reward = (
             speed_reward
             + overtaking_reward
@@ -303,7 +294,6 @@
             + proximity_penalty
             + crash_penalty
             + completion_bonus
-            + survival_bonus
         )
 
         self._reward_breakdown = {
@@ -313,7 +303,6 @@
             "proximity_penalty": proximity_penalty,
             "crash_penalty": crash_penalty,
             "completion_bonus": completion_bonus,
-            "survival_bonus": survival_bonus,
         }
         return reward
 
