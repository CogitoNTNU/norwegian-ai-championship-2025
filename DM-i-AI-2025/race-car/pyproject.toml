--- conflicted
+++ resolved
@@ -10,18 +10,13 @@
     "pydantic>=2.0.0",
     "wandb>=0.21.0",
     "stable-baselines3>=2.7.0",
-<<<<<<< HEAD
     "gymnasium[other]>=1.2.0",
     "tensorboard>=2.20.0",
-    "rich>=14.1.0",
-=======
-    "tqdm>=4.67.1",
     "rich>=14.1.0",
     "torch>=2.0.0",
     "plotly>=5.0.0",
     "numpy>=1.20.0",
     "gymnasium>=1.2.0",
->>>>>>> 5236b585
 ]
 
 [build-system]
