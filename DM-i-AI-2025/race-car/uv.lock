version = 1
revision = 3
requires-python = ">=3.11"
resolution-markers = [
    "python_full_version >= '3.12' and platform_machine == 'aarch64' and sys_platform == 'linux'",
    "python_full_version >= '3.12' and platform_machine != 'aarch64' and sys_platform == 'linux'",
    "python_full_version < '3.12' and platform_machine == 'aarch64' and sys_platform == 'linux'",
    "python_full_version < '3.12' and platform_machine != 'aarch64' and sys_platform == 'linux'",
    "python_full_version >= '3.12' and sys_platform == 'darwin'",
    "python_full_version >= '3.12' and sys_platform != 'darwin' and sys_platform != 'linux'",
    "python_full_version < '3.12' and sys_platform == 'darwin'",
    "python_full_version < '3.12' and sys_platform != 'darwin' and sys_platform != 'linux'",
]

[[package]]
name = "absl-py"
version = "2.3.1"
source = { registry = "https://pypi.org/simple" }
sdist = { url = "https://files.pythonhosted.org/packages/10/2a/c93173ffa1b39c1d0395b7e842bbdc62e556ca9d8d3b5572926f3e4ca752/absl_py-2.3.1.tar.gz", hash = "sha256:a97820526f7fbfd2ec1bce83f3f25e3a14840dac0d8e02a0b71cd75db3f77fc9", size = 116588, upload-time = "2025-07-03T09:31:44.05Z" }
wheels = [
    { url = "https://files.pythonhosted.org/packages/8f/aa/ba0014cc4659328dc818a28827be78e6d97312ab0cb98105a770924dc11e/absl_py-2.3.1-py3-none-any.whl", hash = "sha256:eeecf07f0c2a93ace0772c92e596ace6d3d3996c042b2128459aaae2a76de11d", size = 135811, upload-time = "2025-07-03T09:31:42.253Z" },
]

[[package]]
name = "annotated-types"
version = "0.7.0"
source = { registry = "https://pypi.org/simple" }
sdist = { url = "https://files.pythonhosted.org/packages/ee/67/531ea369ba64dcff5ec9c3402f9f51bf748cec26dde048a2f973a4eea7f5/annotated_types-0.7.0.tar.gz", hash = "sha256:aff07c09a53a08bc8cfccb9c85b05f1aa9a2a6f23728d790723543408344ce89", size = 16081, upload-time = "2024-05-20T21:33:25.928Z" }
wheels = [
    { url = "https://files.pythonhosted.org/packages/78/b6/6307fbef88d9b5ee7421e68d78a9f162e0da4900bc5f5793f6d3d0e34fb8/annotated_types-0.7.0-py3-none-any.whl", hash = "sha256:1f02e8b43a8fbbc3f3e0d4f0f4bfc8131bcb4eebe8849b8e5c773f3a1c582a53", size = 13643, upload-time = "2024-05-20T21:33:24.1Z" },
]

[[package]]
name = "anyio"
version = "4.9.0"
source = { registry = "https://pypi.org/simple" }
dependencies = [
    { name = "idna" },
    { name = "sniffio" },
    { name = "typing-extensions", marker = "python_full_version < '3.13'" },
]
sdist = { url = "https://files.pythonhosted.org/packages/95/7d/4c1bd541d4dffa1b52bd83fb8527089e097a106fc90b467a7313b105f840/anyio-4.9.0.tar.gz", hash = "sha256:673c0c244e15788651a4ff38710fea9675823028a6f08a5eda409e0c9840a028", size = 190949, upload-time = "2025-03-17T00:02:54.77Z" }
wheels = [
    { url = "https://files.pythonhosted.org/packages/a1/ee/48ca1a7c89ffec8b6a0c5d02b89c305671d5ffd8d3c94acf8b8c408575bb/anyio-4.9.0-py3-none-any.whl", hash = "sha256:9f76d541cad6e36af7beb62e978876f3b41e3e04f2c1fbf0884604c0a9c4d93c", size = 100916, upload-time = "2025-03-17T00:02:52.713Z" },
]

[[package]]
name = "certifi"
version = "2025.7.14"
source = { registry = "https://pypi.org/simple" }
sdist = { url = "https://files.pythonhosted.org/packages/b3/76/52c535bcebe74590f296d6c77c86dabf761c41980e1347a2422e4aa2ae41/certifi-2025.7.14.tar.gz", hash = "sha256:8ea99dbdfaaf2ba2f9bac77b9249ef62ec5218e7c2b2e903378ed5fccf765995", size = 163981, upload-time = "2025-07-14T03:29:28.449Z" }
wheels = [
    { url = "https://files.pythonhosted.org/packages/4f/52/34c6cf5bb9285074dc3531c437b3919e825d976fde097a7a73f79e726d03/certifi-2025.7.14-py3-none-any.whl", hash = "sha256:6b31f564a415d79ee77df69d757bb49a5bb53bd9f756cbbe24394ffd6fc1f4b2", size = 162722, upload-time = "2025-07-14T03:29:26.863Z" },
]

[[package]]
name = "cfgv"
version = "3.4.0"
source = { registry = "https://pypi.org/simple" }
sdist = { url = "https://files.pythonhosted.org/packages/11/74/539e56497d9bd1d484fd863dd69cbbfa653cd2aa27abfe35653494d85e94/cfgv-3.4.0.tar.gz", hash = "sha256:e52591d4c5f5dead8e0f673fb16db7949d2cfb3f7da4582893288f0ded8fe560", size = 7114, upload-time = "2023-08-12T20:38:17.776Z" }
wheels = [
    { url = "https://files.pythonhosted.org/packages/c5/55/51844dd50c4fc7a33b653bfaba4c2456f06955289ca770a5dbd5fd267374/cfgv-3.4.0-py2.py3-none-any.whl", hash = "sha256:b7265b1f29fd3316bfcd2b330d63d024f2bfd8bcb8b0272f8e19a504856c48f9", size = 7249, upload-time = "2023-08-12T20:38:16.269Z" },
]

[[package]]
name = "charset-normalizer"
version = "3.4.2"
source = { registry = "https://pypi.org/simple" }
sdist = { url = "https://files.pythonhosted.org/packages/e4/33/89c2ced2b67d1c2a61c19c6751aa8902d46ce3dacb23600a283619f5a12d/charset_normalizer-3.4.2.tar.gz", hash = "sha256:5baececa9ecba31eff645232d59845c07aa030f0c81ee70184a90d35099a0e63", size = 126367, upload-time = "2025-05-02T08:34:42.01Z" }
wheels = [
    { url = "https://files.pythonhosted.org/packages/05/85/4c40d00dcc6284a1c1ad5de5e0996b06f39d8232f1031cd23c2f5c07ee86/charset_normalizer-3.4.2-cp311-cp311-macosx_10_9_universal2.whl", hash = "sha256:be1e352acbe3c78727a16a455126d9ff83ea2dfdcbc83148d2982305a04714c2", size = 198794, upload-time = "2025-05-02T08:32:11.945Z" },
    { url = "https://files.pythonhosted.org/packages/41/d9/7a6c0b9db952598e97e93cbdfcb91bacd89b9b88c7c983250a77c008703c/charset_normalizer-3.4.2-cp311-cp311-manylinux_2_17_aarch64.manylinux2014_aarch64.whl", hash = "sha256:aa88ca0b1932e93f2d961bf3addbb2db902198dca337d88c89e1559e066e7645", size = 142846, upload-time = "2025-05-02T08:32:13.946Z" },
    { url = "https://files.pythonhosted.org/packages/66/82/a37989cda2ace7e37f36c1a8ed16c58cf48965a79c2142713244bf945c89/charset_normalizer-3.4.2-cp311-cp311-manylinux_2_17_ppc64le.manylinux2014_ppc64le.whl", hash = "sha256:d524ba3f1581b35c03cb42beebab4a13e6cdad7b36246bd22541fa585a56cccd", size = 153350, upload-time = "2025-05-02T08:32:15.873Z" },
    { url = "https://files.pythonhosted.org/packages/df/68/a576b31b694d07b53807269d05ec3f6f1093e9545e8607121995ba7a8313/charset_normalizer-3.4.2-cp311-cp311-manylinux_2_17_s390x.manylinux2014_s390x.whl", hash = "sha256:28a1005facc94196e1fb3e82a3d442a9d9110b8434fc1ded7a24a2983c9888d8", size = 145657, upload-time = "2025-05-02T08:32:17.283Z" },
    { url = "https://files.pythonhosted.org/packages/92/9b/ad67f03d74554bed3aefd56fe836e1623a50780f7c998d00ca128924a499/charset_normalizer-3.4.2-cp311-cp311-manylinux_2_17_x86_64.manylinux2014_x86_64.whl", hash = "sha256:fdb20a30fe1175ecabed17cbf7812f7b804b8a315a25f24678bcdf120a90077f", size = 147260, upload-time = "2025-05-02T08:32:18.807Z" },
    { url = "https://files.pythonhosted.org/packages/a6/e6/8aebae25e328160b20e31a7e9929b1578bbdc7f42e66f46595a432f8539e/charset_normalizer-3.4.2-cp311-cp311-manylinux_2_5_i686.manylinux1_i686.manylinux_2_17_i686.manylinux2014_i686.whl", hash = "sha256:0f5d9ed7f254402c9e7d35d2f5972c9bbea9040e99cd2861bd77dc68263277c7", size = 149164, upload-time = "2025-05-02T08:32:20.333Z" },
    { url = "https://files.pythonhosted.org/packages/8b/f2/b3c2f07dbcc248805f10e67a0262c93308cfa149a4cd3d1fe01f593e5fd2/charset_normalizer-3.4.2-cp311-cp311-musllinux_1_2_aarch64.whl", hash = "sha256:efd387a49825780ff861998cd959767800d54f8308936b21025326de4b5a42b9", size = 144571, upload-time = "2025-05-02T08:32:21.86Z" },
    { url = "https://files.pythonhosted.org/packages/60/5b/c3f3a94bc345bc211622ea59b4bed9ae63c00920e2e8f11824aa5708e8b7/charset_normalizer-3.4.2-cp311-cp311-musllinux_1_2_i686.whl", hash = "sha256:f0aa37f3c979cf2546b73e8222bbfa3dc07a641585340179d768068e3455e544", size = 151952, upload-time = "2025-05-02T08:32:23.434Z" },
    { url = "https://files.pythonhosted.org/packages/e2/4d/ff460c8b474122334c2fa394a3f99a04cf11c646da895f81402ae54f5c42/charset_normalizer-3.4.2-cp311-cp311-musllinux_1_2_ppc64le.whl", hash = "sha256:e70e990b2137b29dc5564715de1e12701815dacc1d056308e2b17e9095372a82", size = 155959, upload-time = "2025-05-02T08:32:24.993Z" },
    { url = "https://files.pythonhosted.org/packages/a2/2b/b964c6a2fda88611a1fe3d4c400d39c66a42d6c169c924818c848f922415/charset_normalizer-3.4.2-cp311-cp311-musllinux_1_2_s390x.whl", hash = "sha256:0c8c57f84ccfc871a48a47321cfa49ae1df56cd1d965a09abe84066f6853b9c0", size = 153030, upload-time = "2025-05-02T08:32:26.435Z" },
    { url = "https://files.pythonhosted.org/packages/59/2e/d3b9811db26a5ebf444bc0fa4f4be5aa6d76fc6e1c0fd537b16c14e849b6/charset_normalizer-3.4.2-cp311-cp311-musllinux_1_2_x86_64.whl", hash = "sha256:6b66f92b17849b85cad91259efc341dce9c1af48e2173bf38a85c6329f1033e5", size = 148015, upload-time = "2025-05-02T08:32:28.376Z" },
    { url = "https://files.pythonhosted.org/packages/90/07/c5fd7c11eafd561bb51220d600a788f1c8d77c5eef37ee49454cc5c35575/charset_normalizer-3.4.2-cp311-cp311-win32.whl", hash = "sha256:daac4765328a919a805fa5e2720f3e94767abd632ae410a9062dff5412bae65a", size = 98106, upload-time = "2025-05-02T08:32:30.281Z" },
    { url = "https://files.pythonhosted.org/packages/a8/05/5e33dbef7e2f773d672b6d79f10ec633d4a71cd96db6673625838a4fd532/charset_normalizer-3.4.2-cp311-cp311-win_amd64.whl", hash = "sha256:e53efc7c7cee4c1e70661e2e112ca46a575f90ed9ae3fef200f2a25e954f4b28", size = 105402, upload-time = "2025-05-02T08:32:32.191Z" },
    { url = "https://files.pythonhosted.org/packages/d7/a4/37f4d6035c89cac7930395a35cc0f1b872e652eaafb76a6075943754f095/charset_normalizer-3.4.2-cp312-cp312-macosx_10_13_universal2.whl", hash = "sha256:0c29de6a1a95f24b9a1aa7aefd27d2487263f00dfd55a77719b530788f75cff7", size = 199936, upload-time = "2025-05-02T08:32:33.712Z" },
    { url = "https://files.pythonhosted.org/packages/ee/8a/1a5e33b73e0d9287274f899d967907cd0bf9c343e651755d9307e0dbf2b3/charset_normalizer-3.4.2-cp312-cp312-manylinux_2_17_aarch64.manylinux2014_aarch64.whl", hash = "sha256:cddf7bd982eaa998934a91f69d182aec997c6c468898efe6679af88283b498d3", size = 143790, upload-time = "2025-05-02T08:32:35.768Z" },
    { url = "https://files.pythonhosted.org/packages/66/52/59521f1d8e6ab1482164fa21409c5ef44da3e9f653c13ba71becdd98dec3/charset_normalizer-3.4.2-cp312-cp312-manylinux_2_17_ppc64le.manylinux2014_ppc64le.whl", hash = "sha256:fcbe676a55d7445b22c10967bceaaf0ee69407fbe0ece4d032b6eb8d4565982a", size = 153924, upload-time = "2025-05-02T08:32:37.284Z" },
    { url = "https://files.pythonhosted.org/packages/86/2d/fb55fdf41964ec782febbf33cb64be480a6b8f16ded2dbe8db27a405c09f/charset_normalizer-3.4.2-cp312-cp312-manylinux_2_17_s390x.manylinux2014_s390x.whl", hash = "sha256:d41c4d287cfc69060fa91cae9683eacffad989f1a10811995fa309df656ec214", size = 146626, upload-time = "2025-05-02T08:32:38.803Z" },
    { url = "https://files.pythonhosted.org/packages/8c/73/6ede2ec59bce19b3edf4209d70004253ec5f4e319f9a2e3f2f15601ed5f7/charset_normalizer-3.4.2-cp312-cp312-manylinux_2_17_x86_64.manylinux2014_x86_64.whl", hash = "sha256:4e594135de17ab3866138f496755f302b72157d115086d100c3f19370839dd3a", size = 148567, upload-time = "2025-05-02T08:32:40.251Z" },
    { url = "https://files.pythonhosted.org/packages/09/14/957d03c6dc343c04904530b6bef4e5efae5ec7d7990a7cbb868e4595ee30/charset_normalizer-3.4.2-cp312-cp312-manylinux_2_5_i686.manylinux1_i686.manylinux_2_17_i686.manylinux2014_i686.whl", hash = "sha256:cf713fe9a71ef6fd5adf7a79670135081cd4431c2943864757f0fa3a65b1fafd", size = 150957, upload-time = "2025-05-02T08:32:41.705Z" },
    { url = "https://files.pythonhosted.org/packages/0d/c8/8174d0e5c10ccebdcb1b53cc959591c4c722a3ad92461a273e86b9f5a302/charset_normalizer-3.4.2-cp312-cp312-musllinux_1_2_aarch64.whl", hash = "sha256:a370b3e078e418187da8c3674eddb9d983ec09445c99a3a263c2011993522981", size = 145408, upload-time = "2025-05-02T08:32:43.709Z" },
    { url = "https://files.pythonhosted.org/packages/58/aa/8904b84bc8084ac19dc52feb4f5952c6df03ffb460a887b42615ee1382e8/charset_normalizer-3.4.2-cp312-cp312-musllinux_1_2_i686.whl", hash = "sha256:a955b438e62efdf7e0b7b52a64dc5c3396e2634baa62471768a64bc2adb73d5c", size = 153399, upload-time = "2025-05-02T08:32:46.197Z" },
    { url = "https://files.pythonhosted.org/packages/c2/26/89ee1f0e264d201cb65cf054aca6038c03b1a0c6b4ae998070392a3ce605/charset_normalizer-3.4.2-cp312-cp312-musllinux_1_2_ppc64le.whl", hash = "sha256:7222ffd5e4de8e57e03ce2cef95a4c43c98fcb72ad86909abdfc2c17d227fc1b", size = 156815, upload-time = "2025-05-02T08:32:48.105Z" },
    { url = "https://files.pythonhosted.org/packages/fd/07/68e95b4b345bad3dbbd3a8681737b4338ff2c9df29856a6d6d23ac4c73cb/charset_normalizer-3.4.2-cp312-cp312-musllinux_1_2_s390x.whl", hash = "sha256:bee093bf902e1d8fc0ac143c88902c3dfc8941f7ea1d6a8dd2bcb786d33db03d", size = 154537, upload-time = "2025-05-02T08:32:49.719Z" },
    { url = "https://files.pythonhosted.org/packages/77/1a/5eefc0ce04affb98af07bc05f3bac9094513c0e23b0562d64af46a06aae4/charset_normalizer-3.4.2-cp312-cp312-musllinux_1_2_x86_64.whl", hash = "sha256:dedb8adb91d11846ee08bec4c8236c8549ac721c245678282dcb06b221aab59f", size = 149565, upload-time = "2025-05-02T08:32:51.404Z" },
    { url = "https://files.pythonhosted.org/packages/37/a0/2410e5e6032a174c95e0806b1a6585eb21e12f445ebe239fac441995226a/charset_normalizer-3.4.2-cp312-cp312-win32.whl", hash = "sha256:db4c7bf0e07fc3b7d89ac2a5880a6a8062056801b83ff56d8464b70f65482b6c", size = 98357, upload-time = "2025-05-02T08:32:53.079Z" },
    { url = "https://files.pythonhosted.org/packages/6c/4f/c02d5c493967af3eda9c771ad4d2bbc8df6f99ddbeb37ceea6e8716a32bc/charset_normalizer-3.4.2-cp312-cp312-win_amd64.whl", hash = "sha256:5a9979887252a82fefd3d3ed2a8e3b937a7a809f65dcb1e068b090e165bbe99e", size = 105776, upload-time = "2025-05-02T08:32:54.573Z" },
    { url = "https://files.pythonhosted.org/packages/ea/12/a93df3366ed32db1d907d7593a94f1fe6293903e3e92967bebd6950ed12c/charset_normalizer-3.4.2-cp313-cp313-macosx_10_13_universal2.whl", hash = "sha256:926ca93accd5d36ccdabd803392ddc3e03e6d4cd1cf17deff3b989ab8e9dbcf0", size = 199622, upload-time = "2025-05-02T08:32:56.363Z" },
    { url = "https://files.pythonhosted.org/packages/04/93/bf204e6f344c39d9937d3c13c8cd5bbfc266472e51fc8c07cb7f64fcd2de/charset_normalizer-3.4.2-cp313-cp313-manylinux_2_17_aarch64.manylinux2014_aarch64.whl", hash = "sha256:eba9904b0f38a143592d9fc0e19e2df0fa2e41c3c3745554761c5f6447eedabf", size = 143435, upload-time = "2025-05-02T08:32:58.551Z" },
    { url = "https://files.pythonhosted.org/packages/22/2a/ea8a2095b0bafa6c5b5a55ffdc2f924455233ee7b91c69b7edfcc9e02284/charset_normalizer-3.4.2-cp313-cp313-manylinux_2_17_ppc64le.manylinux2014_ppc64le.whl", hash = "sha256:3fddb7e2c84ac87ac3a947cb4e66d143ca5863ef48e4a5ecb83bd48619e4634e", size = 153653, upload-time = "2025-05-02T08:33:00.342Z" },
    { url = "https://files.pythonhosted.org/packages/b6/57/1b090ff183d13cef485dfbe272e2fe57622a76694061353c59da52c9a659/charset_normalizer-3.4.2-cp313-cp313-manylinux_2_17_s390x.manylinux2014_s390x.whl", hash = "sha256:98f862da73774290f251b9df8d11161b6cf25b599a66baf087c1ffe340e9bfd1", size = 146231, upload-time = "2025-05-02T08:33:02.081Z" },
    { url = "https://files.pythonhosted.org/packages/e2/28/ffc026b26f441fc67bd21ab7f03b313ab3fe46714a14b516f931abe1a2d8/charset_normalizer-3.4.2-cp313-cp313-manylinux_2_17_x86_64.manylinux2014_x86_64.whl", hash = "sha256:6c9379d65defcab82d07b2a9dfbfc2e95bc8fe0ebb1b176a3190230a3ef0e07c", size = 148243, upload-time = "2025-05-02T08:33:04.063Z" },
    { url = "https://files.pythonhosted.org/packages/c0/0f/9abe9bd191629c33e69e47c6ef45ef99773320e9ad8e9cb08b8ab4a8d4cb/charset_normalizer-3.4.2-cp313-cp313-manylinux_2_5_i686.manylinux1_i686.manylinux_2_17_i686.manylinux2014_i686.whl", hash = "sha256:e635b87f01ebc977342e2697d05b56632f5f879a4f15955dfe8cef2448b51691", size = 150442, upload-time = "2025-05-02T08:33:06.418Z" },
    { url = "https://files.pythonhosted.org/packages/67/7c/a123bbcedca91d5916c056407f89a7f5e8fdfce12ba825d7d6b9954a1a3c/charset_normalizer-3.4.2-cp313-cp313-musllinux_1_2_aarch64.whl", hash = "sha256:1c95a1e2902a8b722868587c0e1184ad5c55631de5afc0eb96bc4b0d738092c0", size = 145147, upload-time = "2025-05-02T08:33:08.183Z" },
    { url = "https://files.pythonhosted.org/packages/ec/fe/1ac556fa4899d967b83e9893788e86b6af4d83e4726511eaaad035e36595/charset_normalizer-3.4.2-cp313-cp313-musllinux_1_2_i686.whl", hash = "sha256:ef8de666d6179b009dce7bcb2ad4c4a779f113f12caf8dc77f0162c29d20490b", size = 153057, upload-time = "2025-05-02T08:33:09.986Z" },
    { url = "https://files.pythonhosted.org/packages/2b/ff/acfc0b0a70b19e3e54febdd5301a98b72fa07635e56f24f60502e954c461/charset_normalizer-3.4.2-cp313-cp313-musllinux_1_2_ppc64le.whl", hash = "sha256:32fc0341d72e0f73f80acb0a2c94216bd704f4f0bce10aedea38f30502b271ff", size = 156454, upload-time = "2025-05-02T08:33:11.814Z" },
    { url = "https://files.pythonhosted.org/packages/92/08/95b458ce9c740d0645feb0e96cea1f5ec946ea9c580a94adfe0b617f3573/charset_normalizer-3.4.2-cp313-cp313-musllinux_1_2_s390x.whl", hash = "sha256:289200a18fa698949d2b39c671c2cc7a24d44096784e76614899a7ccf2574b7b", size = 154174, upload-time = "2025-05-02T08:33:13.707Z" },
    { url = "https://files.pythonhosted.org/packages/78/be/8392efc43487ac051eee6c36d5fbd63032d78f7728cb37aebcc98191f1ff/charset_normalizer-3.4.2-cp313-cp313-musllinux_1_2_x86_64.whl", hash = "sha256:4a476b06fbcf359ad25d34a057b7219281286ae2477cc5ff5e3f70a246971148", size = 149166, upload-time = "2025-05-02T08:33:15.458Z" },
    { url = "https://files.pythonhosted.org/packages/44/96/392abd49b094d30b91d9fbda6a69519e95802250b777841cf3bda8fe136c/charset_normalizer-3.4.2-cp313-cp313-win32.whl", hash = "sha256:aaeeb6a479c7667fbe1099af9617c83aaca22182d6cf8c53966491a0f1b7ffb7", size = 98064, upload-time = "2025-05-02T08:33:17.06Z" },
    { url = "https://files.pythonhosted.org/packages/e9/b0/0200da600134e001d91851ddc797809e2fe0ea72de90e09bec5a2fbdaccb/charset_normalizer-3.4.2-cp313-cp313-win_amd64.whl", hash = "sha256:aa6af9e7d59f9c12b33ae4e9450619cf2488e2bbe9b44030905877f0b2324980", size = 105641, upload-time = "2025-05-02T08:33:18.753Z" },
    { url = "https://files.pythonhosted.org/packages/20/94/c5790835a017658cbfabd07f3bfb549140c3ac458cfc196323996b10095a/charset_normalizer-3.4.2-py3-none-any.whl", hash = "sha256:7f56930ab0abd1c45cd15be65cc741c28b1c9a34876ce8c17a2fa107810c0af0", size = 52626, upload-time = "2025-05-02T08:34:40.053Z" },
]

[[package]]
name = "click"
version = "8.2.1"
source = { registry = "https://pypi.org/simple" }
dependencies = [
    { name = "colorama", marker = "sys_platform == 'win32'" },
]
sdist = { url = "https://files.pythonhosted.org/packages/60/6c/8ca2efa64cf75a977a0d7fac081354553ebe483345c734fb6b6515d96bbc/click-8.2.1.tar.gz", hash = "sha256:27c491cc05d968d271d5a1db13e3b5a184636d9d930f148c50b038f0d0646202", size = 286342, upload-time = "2025-05-20T23:19:49.832Z" }
wheels = [
    { url = "https://files.pythonhosted.org/packages/85/32/10bb5764d90a8eee674e9dc6f4db6a0ab47c8c4d0d83c27f7c39ac415a4d/click-8.2.1-py3-none-any.whl", hash = "sha256:61a3265b914e850b85317d0b3109c7f8cd35a670f963866005d6ef1d5175a12b", size = 102215, upload-time = "2025-05-20T23:19:47.796Z" },
]

[[package]]
name = "cloudpickle"
version = "3.1.1"
source = { registry = "https://pypi.org/simple" }
sdist = { url = "https://files.pythonhosted.org/packages/52/39/069100b84d7418bc358d81669d5748efb14b9cceacd2f9c75f550424132f/cloudpickle-3.1.1.tar.gz", hash = "sha256:b216fa8ae4019d5482a8ac3c95d8f6346115d8835911fd4aefd1a445e4242c64", size = 22113, upload-time = "2025-01-14T17:02:05.085Z" }
wheels = [
    { url = "https://files.pythonhosted.org/packages/7e/e8/64c37fadfc2816a7701fa8a6ed8d87327c7d54eacfbfb6edab14a2f2be75/cloudpickle-3.1.1-py3-none-any.whl", hash = "sha256:c8c5a44295039331ee9dad40ba100a9c7297b6f988e50e87ccdf3765a668350e", size = 20992, upload-time = "2025-01-14T17:02:02.417Z" },
]

[[package]]
name = "colorama"
version = "0.4.6"
source = { registry = "https://pypi.org/simple" }
sdist = { url = "https://files.pythonhosted.org/packages/d8/53/6f443c9a4a8358a93a6792e2acffb9d9d5cb0a5cfd8802644b7b1c9a02e4/colorama-0.4.6.tar.gz", hash = "sha256:08695f5cb7ed6e0531a20572697297273c47b8cae5a63ffc6d6ed5c201be6e44", size = 27697, upload-time = "2022-10-25T02:36:22.414Z" }
wheels = [
    { url = "https://files.pythonhosted.org/packages/d1/d6/3965ed04c63042e047cb6a3e6ed1a63a35087b6a609aa3a15ed8ac56c221/colorama-0.4.6-py2.py3-none-any.whl", hash = "sha256:4f1d9991f5acc0ca119f9d443620b77f9d6b33703e51011c16baf57afb285fc6", size = 25335, upload-time = "2022-10-25T02:36:20.889Z" },
]

[[package]]
name = "contourpy"
version = "1.3.3"
source = { registry = "https://pypi.org/simple" }
dependencies = [
    { name = "numpy" },
]
sdist = { url = "https://files.pythonhosted.org/packages/58/01/1253e6698a07380cd31a736d248a3f2a50a7c88779a1813da27503cadc2a/contourpy-1.3.3.tar.gz", hash = "sha256:083e12155b210502d0bca491432bb04d56dc3432f95a979b429f2848c3dbe880", size = 13466174, upload-time = "2025-07-26T12:03:12.549Z" }
wheels = [
    { url = "https://files.pythonhosted.org/packages/91/2e/c4390a31919d8a78b90e8ecf87cd4b4c4f05a5b48d05ec17db8e5404c6f4/contourpy-1.3.3-cp311-cp311-macosx_10_9_x86_64.whl", hash = "sha256:709a48ef9a690e1343202916450bc48b9e51c049b089c7f79a267b46cffcdaa1", size = 288773, upload-time = "2025-07-26T12:01:02.277Z" },
    { url = "https://files.pythonhosted.org/packages/0d/44/c4b0b6095fef4dc9c420e041799591e3b63e9619e3044f7f4f6c21c0ab24/contourpy-1.3.3-cp311-cp311-macosx_11_0_arm64.whl", hash = "sha256:23416f38bfd74d5d28ab8429cc4d63fa67d5068bd711a85edb1c3fb0c3e2f381", size = 270149, upload-time = "2025-07-26T12:01:04.072Z" },
    { url = "https://files.pythonhosted.org/packages/30/2e/dd4ced42fefac8470661d7cb7e264808425e6c5d56d175291e93890cce09/contourpy-1.3.3-cp311-cp311-manylinux_2_26_aarch64.manylinux_2_28_aarch64.whl", hash = "sha256:929ddf8c4c7f348e4c0a5a3a714b5c8542ffaa8c22954862a46ca1813b667ee7", size = 329222, upload-time = "2025-07-26T12:01:05.688Z" },
    { url = "https://files.pythonhosted.org/packages/f2/74/cc6ec2548e3d276c71389ea4802a774b7aa3558223b7bade3f25787fafc2/contourpy-1.3.3-cp311-cp311-manylinux_2_26_ppc64le.manylinux_2_28_ppc64le.whl", hash = "sha256:9e999574eddae35f1312c2b4b717b7885d4edd6cb46700e04f7f02db454e67c1", size = 377234, upload-time = "2025-07-26T12:01:07.054Z" },
    { url = "https://files.pythonhosted.org/packages/03/b3/64ef723029f917410f75c09da54254c5f9ea90ef89b143ccadb09df14c15/contourpy-1.3.3-cp311-cp311-manylinux_2_26_s390x.manylinux_2_28_s390x.whl", hash = "sha256:0bf67e0e3f482cb69779dd3061b534eb35ac9b17f163d851e2a547d56dba0a3a", size = 380555, upload-time = "2025-07-26T12:01:08.801Z" },
    { url = "https://files.pythonhosted.org/packages/5f/4b/6157f24ca425b89fe2eb7e7be642375711ab671135be21e6faa100f7448c/contourpy-1.3.3-cp311-cp311-manylinux_2_27_x86_64.manylinux_2_28_x86_64.whl", hash = "sha256:51e79c1f7470158e838808d4a996fa9bac72c498e93d8ebe5119bc1e6becb0db", size = 355238, upload-time = "2025-07-26T12:01:10.319Z" },
    { url = "https://files.pythonhosted.org/packages/98/56/f914f0dd678480708a04cfd2206e7c382533249bc5001eb9f58aa693e200/contourpy-1.3.3-cp311-cp311-musllinux_1_2_aarch64.whl", hash = "sha256:598c3aaece21c503615fd59c92a3598b428b2f01bfb4b8ca9c4edeecc2438620", size = 1326218, upload-time = "2025-07-26T12:01:12.659Z" },
    { url = "https://files.pythonhosted.org/packages/fb/d7/4a972334a0c971acd5172389671113ae82aa7527073980c38d5868ff1161/contourpy-1.3.3-cp311-cp311-musllinux_1_2_x86_64.whl", hash = "sha256:322ab1c99b008dad206d406bb61d014cf0174df491ae9d9d0fac6a6fda4f977f", size = 1392867, upload-time = "2025-07-26T12:01:15.533Z" },
    { url = "https://files.pythonhosted.org/packages/75/3e/f2cc6cd56dc8cff46b1a56232eabc6feea52720083ea71ab15523daab796/contourpy-1.3.3-cp311-cp311-win32.whl", hash = "sha256:fd907ae12cd483cd83e414b12941c632a969171bf90fc937d0c9f268a31cafff", size = 183677, upload-time = "2025-07-26T12:01:17.088Z" },
    { url = "https://files.pythonhosted.org/packages/98/4b/9bd370b004b5c9d8045c6c33cf65bae018b27aca550a3f657cdc99acdbd8/contourpy-1.3.3-cp311-cp311-win_amd64.whl", hash = "sha256:3519428f6be58431c56581f1694ba8e50626f2dd550af225f82fb5f5814d2a42", size = 225234, upload-time = "2025-07-26T12:01:18.256Z" },
    { url = "https://files.pythonhosted.org/packages/d9/b6/71771e02c2e004450c12b1120a5f488cad2e4d5b590b1af8bad060360fe4/contourpy-1.3.3-cp311-cp311-win_arm64.whl", hash = "sha256:15ff10bfada4bf92ec8b31c62bf7c1834c244019b4a33095a68000d7075df470", size = 193123, upload-time = "2025-07-26T12:01:19.848Z" },
    { url = "https://files.pythonhosted.org/packages/be/45/adfee365d9ea3d853550b2e735f9d66366701c65db7855cd07621732ccfc/contourpy-1.3.3-cp312-cp312-macosx_10_13_x86_64.whl", hash = "sha256:b08a32ea2f8e42cf1d4be3169a98dd4be32bafe4f22b6c4cb4ba810fa9e5d2cb", size = 293419, upload-time = "2025-07-26T12:01:21.16Z" },
    { url = "https://files.pythonhosted.org/packages/53/3e/405b59cfa13021a56bba395a6b3aca8cec012b45bf177b0eaf7a202cde2c/contourpy-1.3.3-cp312-cp312-macosx_11_0_arm64.whl", hash = "sha256:556dba8fb6f5d8742f2923fe9457dbdd51e1049c4a43fd3986a0b14a1d815fc6", size = 273979, upload-time = "2025-07-26T12:01:22.448Z" },
    { url = "https://files.pythonhosted.org/packages/d4/1c/a12359b9b2ca3a845e8f7f9ac08bdf776114eb931392fcad91743e2ea17b/contourpy-1.3.3-cp312-cp312-manylinux_2_26_aarch64.manylinux_2_28_aarch64.whl", hash = "sha256:92d9abc807cf7d0e047b95ca5d957cf4792fcd04e920ca70d48add15c1a90ea7", size = 332653, upload-time = "2025-07-26T12:01:24.155Z" },
    { url = "https://files.pythonhosted.org/packages/63/12/897aeebfb475b7748ea67b61e045accdfcf0d971f8a588b67108ed7f5512/contourpy-1.3.3-cp312-cp312-manylinux_2_26_ppc64le.manylinux_2_28_ppc64le.whl", hash = "sha256:b2e8faa0ed68cb29af51edd8e24798bb661eac3bd9f65420c1887b6ca89987c8", size = 379536, upload-time = "2025-07-26T12:01:25.91Z" },
    { url = "https://files.pythonhosted.org/packages/43/8a/a8c584b82deb248930ce069e71576fc09bd7174bbd35183b7943fb1064fd/contourpy-1.3.3-cp312-cp312-manylinux_2_26_s390x.manylinux_2_28_s390x.whl", hash = "sha256:626d60935cf668e70a5ce6ff184fd713e9683fb458898e4249b63be9e28286ea", size = 384397, upload-time = "2025-07-26T12:01:27.152Z" },
    { url = "https://files.pythonhosted.org/packages/cc/8f/ec6289987824b29529d0dfda0d74a07cec60e54b9c92f3c9da4c0ac732de/contourpy-1.3.3-cp312-cp312-manylinux_2_27_x86_64.manylinux_2_28_x86_64.whl", hash = "sha256:4d00e655fcef08aba35ec9610536bfe90267d7ab5ba944f7032549c55a146da1", size = 362601, upload-time = "2025-07-26T12:01:28.808Z" },
    { url = "https://files.pythonhosted.org/packages/05/0a/a3fe3be3ee2dceb3e615ebb4df97ae6f3828aa915d3e10549ce016302bd1/contourpy-1.3.3-cp312-cp312-musllinux_1_2_aarch64.whl", hash = "sha256:451e71b5a7d597379ef572de31eeb909a87246974d960049a9848c3bc6c41bf7", size = 1331288, upload-time = "2025-07-26T12:01:31.198Z" },
    { url = "https://files.pythonhosted.org/packages/33/1d/acad9bd4e97f13f3e2b18a3977fe1b4a37ecf3d38d815333980c6c72e963/contourpy-1.3.3-cp312-cp312-musllinux_1_2_x86_64.whl", hash = "sha256:459c1f020cd59fcfe6650180678a9993932d80d44ccde1fa1868977438f0b411", size = 1403386, upload-time = "2025-07-26T12:01:33.947Z" },
    { url = "https://files.pythonhosted.org/packages/cf/8f/5847f44a7fddf859704217a99a23a4f6417b10e5ab1256a179264561540e/contourpy-1.3.3-cp312-cp312-win32.whl", hash = "sha256:023b44101dfe49d7d53932be418477dba359649246075c996866106da069af69", size = 185018, upload-time = "2025-07-26T12:01:35.64Z" },
    { url = "https://files.pythonhosted.org/packages/19/e8/6026ed58a64563186a9ee3f29f41261fd1828f527dd93d33b60feca63352/contourpy-1.3.3-cp312-cp312-win_amd64.whl", hash = "sha256:8153b8bfc11e1e4d75bcb0bff1db232f9e10b274e0929de9d608027e0d34ff8b", size = 226567, upload-time = "2025-07-26T12:01:36.804Z" },
    { url = "https://files.pythonhosted.org/packages/d1/e2/f05240d2c39a1ed228d8328a78b6f44cd695f7ef47beb3e684cf93604f86/contourpy-1.3.3-cp312-cp312-win_arm64.whl", hash = "sha256:07ce5ed73ecdc4a03ffe3e1b3e3c1166db35ae7584be76f65dbbe28a7791b0cc", size = 193655, upload-time = "2025-07-26T12:01:37.999Z" },
    { url = "https://files.pythonhosted.org/packages/68/35/0167aad910bbdb9599272bd96d01a9ec6852f36b9455cf2ca67bd4cc2d23/contourpy-1.3.3-cp313-cp313-macosx_10_13_x86_64.whl", hash = "sha256:177fb367556747a686509d6fef71d221a4b198a3905fe824430e5ea0fda54eb5", size = 293257, upload-time = "2025-07-26T12:01:39.367Z" },
    { url = "https://files.pythonhosted.org/packages/96/e4/7adcd9c8362745b2210728f209bfbcf7d91ba868a2c5f40d8b58f54c509b/contourpy-1.3.3-cp313-cp313-macosx_11_0_arm64.whl", hash = "sha256:d002b6f00d73d69333dac9d0b8d5e84d9724ff9ef044fd63c5986e62b7c9e1b1", size = 274034, upload-time = "2025-07-26T12:01:40.645Z" },
    { url = "https://files.pythonhosted.org/packages/73/23/90e31ceeed1de63058a02cb04b12f2de4b40e3bef5e082a7c18d9c8ae281/contourpy-1.3.3-cp313-cp313-manylinux_2_26_aarch64.manylinux_2_28_aarch64.whl", hash = "sha256:348ac1f5d4f1d66d3322420f01d42e43122f43616e0f194fc1c9f5d830c5b286", size = 334672, upload-time = "2025-07-26T12:01:41.942Z" },
    { url = "https://files.pythonhosted.org/packages/ed/93/b43d8acbe67392e659e1d984700e79eb67e2acb2bd7f62012b583a7f1b55/contourpy-1.3.3-cp313-cp313-manylinux_2_26_ppc64le.manylinux_2_28_ppc64le.whl", hash = "sha256:655456777ff65c2c548b7c454af9c6f33f16c8884f11083244b5819cc214f1b5", size = 381234, upload-time = "2025-07-26T12:01:43.499Z" },
    { url = "https://files.pythonhosted.org/packages/46/3b/bec82a3ea06f66711520f75a40c8fc0b113b2a75edb36aa633eb11c4f50f/contourpy-1.3.3-cp313-cp313-manylinux_2_26_s390x.manylinux_2_28_s390x.whl", hash = "sha256:644a6853d15b2512d67881586bd03f462c7ab755db95f16f14d7e238f2852c67", size = 385169, upload-time = "2025-07-26T12:01:45.219Z" },
    { url = "https://files.pythonhosted.org/packages/4b/32/e0f13a1c5b0f8572d0ec6ae2f6c677b7991fafd95da523159c19eff0696a/contourpy-1.3.3-cp313-cp313-manylinux_2_27_x86_64.manylinux_2_28_x86_64.whl", hash = "sha256:4debd64f124ca62069f313a9cb86656ff087786016d76927ae2cf37846b006c9", size = 362859, upload-time = "2025-07-26T12:01:46.519Z" },
    { url = "https://files.pythonhosted.org/packages/33/71/e2a7945b7de4e58af42d708a219f3b2f4cff7386e6b6ab0a0fa0033c49a9/contourpy-1.3.3-cp313-cp313-musllinux_1_2_aarch64.whl", hash = "sha256:a15459b0f4615b00bbd1e91f1b9e19b7e63aea7483d03d804186f278c0af2659", size = 1332062, upload-time = "2025-07-26T12:01:48.964Z" },
    { url = "https://files.pythonhosted.org/packages/12/fc/4e87ac754220ccc0e807284f88e943d6d43b43843614f0a8afa469801db0/contourpy-1.3.3-cp313-cp313-musllinux_1_2_x86_64.whl", hash = "sha256:ca0fdcd73925568ca027e0b17ab07aad764be4706d0a925b89227e447d9737b7", size = 1403932, upload-time = "2025-07-26T12:01:51.979Z" },
    { url = "https://files.pythonhosted.org/packages/a6/2e/adc197a37443f934594112222ac1aa7dc9a98faf9c3842884df9a9d8751d/contourpy-1.3.3-cp313-cp313-win32.whl", hash = "sha256:b20c7c9a3bf701366556e1b1984ed2d0cedf999903c51311417cf5f591d8c78d", size = 185024, upload-time = "2025-07-26T12:01:53.245Z" },
    { url = "https://files.pythonhosted.org/packages/18/0b/0098c214843213759692cc638fce7de5c289200a830e5035d1791d7a2338/contourpy-1.3.3-cp313-cp313-win_amd64.whl", hash = "sha256:1cadd8b8969f060ba45ed7c1b714fe69185812ab43bd6b86a9123fe8f99c3263", size = 226578, upload-time = "2025-07-26T12:01:54.422Z" },
    { url = "https://files.pythonhosted.org/packages/8a/9a/2f6024a0c5995243cd63afdeb3651c984f0d2bc727fd98066d40e141ad73/contourpy-1.3.3-cp313-cp313-win_arm64.whl", hash = "sha256:fd914713266421b7536de2bfa8181aa8c699432b6763a0ea64195ebe28bff6a9", size = 193524, upload-time = "2025-07-26T12:01:55.73Z" },
    { url = "https://files.pythonhosted.org/packages/c0/b3/f8a1a86bd3298513f500e5b1f5fd92b69896449f6cab6a146a5d52715479/contourpy-1.3.3-cp313-cp313t-macosx_10_13_x86_64.whl", hash = "sha256:88df9880d507169449d434c293467418b9f6cbe82edd19284aa0409e7fdb933d", size = 306730, upload-time = "2025-07-26T12:01:57.051Z" },
    { url = "https://files.pythonhosted.org/packages/3f/11/4780db94ae62fc0c2053909b65dc3246bd7cecfc4f8a20d957ad43aa4ad8/contourpy-1.3.3-cp313-cp313t-macosx_11_0_arm64.whl", hash = "sha256:d06bb1f751ba5d417047db62bca3c8fde202b8c11fb50742ab3ab962c81e8216", size = 287897, upload-time = "2025-07-26T12:01:58.663Z" },
    { url = "https://files.pythonhosted.org/packages/ae/15/e59f5f3ffdd6f3d4daa3e47114c53daabcb18574a26c21f03dc9e4e42ff0/contourpy-1.3.3-cp313-cp313t-manylinux_2_26_aarch64.manylinux_2_28_aarch64.whl", hash = "sha256:e4e6b05a45525357e382909a4c1600444e2a45b4795163d3b22669285591c1ae", size = 326751, upload-time = "2025-07-26T12:02:00.343Z" },
    { url = "https://files.pythonhosted.org/packages/0f/81/03b45cfad088e4770b1dcf72ea78d3802d04200009fb364d18a493857210/contourpy-1.3.3-cp313-cp313t-manylinux_2_26_ppc64le.manylinux_2_28_ppc64le.whl", hash = "sha256:ab3074b48c4e2cf1a960e6bbeb7f04566bf36b1861d5c9d4d8ac04b82e38ba20", size = 375486, upload-time = "2025-07-26T12:02:02.128Z" },
    { url = "https://files.pythonhosted.org/packages/0c/ba/49923366492ffbdd4486e970d421b289a670ae8cf539c1ea9a09822b371a/contourpy-1.3.3-cp313-cp313t-manylinux_2_26_s390x.manylinux_2_28_s390x.whl", hash = "sha256:6c3d53c796f8647d6deb1abe867daeb66dcc8a97e8455efa729516b997b8ed99", size = 388106, upload-time = "2025-07-26T12:02:03.615Z" },
    { url = "https://files.pythonhosted.org/packages/9f/52/5b00ea89525f8f143651f9f03a0df371d3cbd2fccd21ca9b768c7a6500c2/contourpy-1.3.3-cp313-cp313t-manylinux_2_27_x86_64.manylinux_2_28_x86_64.whl", hash = "sha256:50ed930df7289ff2a8d7afeb9603f8289e5704755c7e5c3bbd929c90c817164b", size = 352548, upload-time = "2025-07-26T12:02:05.165Z" },
    { url = "https://files.pythonhosted.org/packages/32/1d/a209ec1a3a3452d490f6b14dd92e72280c99ae3d1e73da74f8277d4ee08f/contourpy-1.3.3-cp313-cp313t-musllinux_1_2_aarch64.whl", hash = "sha256:4feffb6537d64b84877da813a5c30f1422ea5739566abf0bd18065ac040e120a", size = 1322297, upload-time = "2025-07-26T12:02:07.379Z" },
    { url = "https://files.pythonhosted.org/packages/bc/9e/46f0e8ebdd884ca0e8877e46a3f4e633f6c9c8c4f3f6e72be3fe075994aa/contourpy-1.3.3-cp313-cp313t-musllinux_1_2_x86_64.whl", hash = "sha256:2b7e9480ffe2b0cd2e787e4df64270e3a0440d9db8dc823312e2c940c167df7e", size = 1391023, upload-time = "2025-07-26T12:02:10.171Z" },
    { url = "https://files.pythonhosted.org/packages/b9/70/f308384a3ae9cd2209e0849f33c913f658d3326900d0ff5d378d6a1422d2/contourpy-1.3.3-cp313-cp313t-win32.whl", hash = "sha256:283edd842a01e3dcd435b1c5116798d661378d83d36d337b8dde1d16a5fc9ba3", size = 196157, upload-time = "2025-07-26T12:02:11.488Z" },
    { url = "https://files.pythonhosted.org/packages/b2/dd/880f890a6663b84d9e34a6f88cded89d78f0091e0045a284427cb6b18521/contourpy-1.3.3-cp313-cp313t-win_amd64.whl", hash = "sha256:87acf5963fc2b34825e5b6b048f40e3635dd547f590b04d2ab317c2619ef7ae8", size = 240570, upload-time = "2025-07-26T12:02:12.754Z" },
    { url = "https://files.pythonhosted.org/packages/80/99/2adc7d8ffead633234817ef8e9a87115c8a11927a94478f6bb3d3f4d4f7d/contourpy-1.3.3-cp313-cp313t-win_arm64.whl", hash = "sha256:3c30273eb2a55024ff31ba7d052dde990d7d8e5450f4bbb6e913558b3d6c2301", size = 199713, upload-time = "2025-07-26T12:02:14.4Z" },
    { url = "https://files.pythonhosted.org/packages/72/8b/4546f3ab60f78c514ffb7d01a0bd743f90de36f0019d1be84d0a708a580a/contourpy-1.3.3-cp314-cp314-macosx_10_13_x86_64.whl", hash = "sha256:fde6c716d51c04b1c25d0b90364d0be954624a0ee9d60e23e850e8d48353d07a", size = 292189, upload-time = "2025-07-26T12:02:16.095Z" },
    { url = "https://files.pythonhosted.org/packages/fd/e1/3542a9cb596cadd76fcef413f19c79216e002623158befe6daa03dbfa88c/contourpy-1.3.3-cp314-cp314-macosx_11_0_arm64.whl", hash = "sha256:cbedb772ed74ff5be440fa8eee9bd49f64f6e3fc09436d9c7d8f1c287b121d77", size = 273251, upload-time = "2025-07-26T12:02:17.524Z" },
    { url = "https://files.pythonhosted.org/packages/b1/71/f93e1e9471d189f79d0ce2497007731c1e6bf9ef6d1d61b911430c3db4e5/contourpy-1.3.3-cp314-cp314-manylinux_2_26_aarch64.manylinux_2_28_aarch64.whl", hash = "sha256:22e9b1bd7a9b1d652cd77388465dc358dafcd2e217d35552424aa4f996f524f5", size = 335810, upload-time = "2025-07-26T12:02:18.9Z" },
    { url = "https://files.pythonhosted.org/packages/91/f9/e35f4c1c93f9275d4e38681a80506b5510e9327350c51f8d4a5a724d178c/contourpy-1.3.3-cp314-cp314-manylinux_2_26_ppc64le.manylinux_2_28_ppc64le.whl", hash = "sha256:a22738912262aa3e254e4f3cb079a95a67132fc5a063890e224393596902f5a4", size = 382871, upload-time = "2025-07-26T12:02:20.418Z" },
    { url = "https://files.pythonhosted.org/packages/b5/71/47b512f936f66a0a900d81c396a7e60d73419868fba959c61efed7a8ab46/contourpy-1.3.3-cp314-cp314-manylinux_2_26_s390x.manylinux_2_28_s390x.whl", hash = "sha256:afe5a512f31ee6bd7d0dda52ec9864c984ca3d66664444f2d72e0dc4eb832e36", size = 386264, upload-time = "2025-07-26T12:02:21.916Z" },
    { url = "https://files.pythonhosted.org/packages/04/5f/9ff93450ba96b09c7c2b3f81c94de31c89f92292f1380261bd7195bea4ea/contourpy-1.3.3-cp314-cp314-manylinux_2_27_x86_64.manylinux_2_28_x86_64.whl", hash = "sha256:f64836de09927cba6f79dcd00fdd7d5329f3fccc633468507079c829ca4db4e3", size = 363819, upload-time = "2025-07-26T12:02:23.759Z" },
    { url = "https://files.pythonhosted.org/packages/3e/a6/0b185d4cc480ee494945cde102cb0149ae830b5fa17bf855b95f2e70ad13/contourpy-1.3.3-cp314-cp314-musllinux_1_2_aarch64.whl", hash = "sha256:1fd43c3be4c8e5fd6e4f2baeae35ae18176cf2e5cced681cca908addf1cdd53b", size = 1333650, upload-time = "2025-07-26T12:02:26.181Z" },
    { url = "https://files.pythonhosted.org/packages/43/d7/afdc95580ca56f30fbcd3060250f66cedbde69b4547028863abd8aa3b47e/contourpy-1.3.3-cp314-cp314-musllinux_1_2_x86_64.whl", hash = "sha256:6afc576f7b33cf00996e5c1102dc2a8f7cc89e39c0b55df93a0b78c1bd992b36", size = 1404833, upload-time = "2025-07-26T12:02:28.782Z" },
    { url = "https://files.pythonhosted.org/packages/e2/e2/366af18a6d386f41132a48f033cbd2102e9b0cf6345d35ff0826cd984566/contourpy-1.3.3-cp314-cp314-win32.whl", hash = "sha256:66c8a43a4f7b8df8b71ee1840e4211a3c8d93b214b213f590e18a1beca458f7d", size = 189692, upload-time = "2025-07-26T12:02:30.128Z" },
    { url = "https://files.pythonhosted.org/packages/7d/c2/57f54b03d0f22d4044b8afb9ca0e184f8b1afd57b4f735c2fa70883dc601/contourpy-1.3.3-cp314-cp314-win_amd64.whl", hash = "sha256:cf9022ef053f2694e31d630feaacb21ea24224be1c3ad0520b13d844274614fd", size = 232424, upload-time = "2025-07-26T12:02:31.395Z" },
    { url = "https://files.pythonhosted.org/packages/18/79/a9416650df9b525737ab521aa181ccc42d56016d2123ddcb7b58e926a42c/contourpy-1.3.3-cp314-cp314-win_arm64.whl", hash = "sha256:95b181891b4c71de4bb404c6621e7e2390745f887f2a026b2d99e92c17892339", size = 198300, upload-time = "2025-07-26T12:02:32.956Z" },
    { url = "https://files.pythonhosted.org/packages/1f/42/38c159a7d0f2b7b9c04c64ab317042bb6952b713ba875c1681529a2932fe/contourpy-1.3.3-cp314-cp314t-macosx_10_13_x86_64.whl", hash = "sha256:33c82d0138c0a062380332c861387650c82e4cf1747aaa6938b9b6516762e772", size = 306769, upload-time = "2025-07-26T12:02:34.2Z" },
    { url = "https://files.pythonhosted.org/packages/c3/6c/26a8205f24bca10974e77460de68d3d7c63e282e23782f1239f226fcae6f/contourpy-1.3.3-cp314-cp314t-macosx_11_0_arm64.whl", hash = "sha256:ea37e7b45949df430fe649e5de8351c423430046a2af20b1c1961cae3afcda77", size = 287892, upload-time = "2025-07-26T12:02:35.807Z" },
    { url = "https://files.pythonhosted.org/packages/66/06/8a475c8ab718ebfd7925661747dbb3c3ee9c82ac834ccb3570be49d129f4/contourpy-1.3.3-cp314-cp314t-manylinux_2_26_aarch64.manylinux_2_28_aarch64.whl", hash = "sha256:d304906ecc71672e9c89e87c4675dc5c2645e1f4269a5063b99b0bb29f232d13", size = 326748, upload-time = "2025-07-26T12:02:37.193Z" },
    { url = "https://files.pythonhosted.org/packages/b4/a3/c5ca9f010a44c223f098fccd8b158bb1cb287378a31ac141f04730dc49be/contourpy-1.3.3-cp314-cp314t-manylinux_2_26_ppc64le.manylinux_2_28_ppc64le.whl", hash = "sha256:ca658cd1a680a5c9ea96dc61cdbae1e85c8f25849843aa799dfd3cb370ad4fbe", size = 375554, upload-time = "2025-07-26T12:02:38.894Z" },
    { url = "https://files.pythonhosted.org/packages/80/5b/68bd33ae63fac658a4145088c1e894405e07584a316738710b636c6d0333/contourpy-1.3.3-cp314-cp314t-manylinux_2_26_s390x.manylinux_2_28_s390x.whl", hash = "sha256:ab2fd90904c503739a75b7c8c5c01160130ba67944a7b77bbf36ef8054576e7f", size = 388118, upload-time = "2025-07-26T12:02:40.642Z" },
    { url = "https://files.pythonhosted.org/packages/40/52/4c285a6435940ae25d7410a6c36bda5145839bc3f0beb20c707cda18b9d2/contourpy-1.3.3-cp314-cp314t-manylinux_2_27_x86_64.manylinux_2_28_x86_64.whl", hash = "sha256:b7301b89040075c30e5768810bc96a8e8d78085b47d8be6e4c3f5a0b4ed478a0", size = 352555, upload-time = "2025-07-26T12:02:42.25Z" },
    { url = "https://files.pythonhosted.org/packages/24/ee/3e81e1dd174f5c7fefe50e85d0892de05ca4e26ef1c9a59c2a57e43b865a/contourpy-1.3.3-cp314-cp314t-musllinux_1_2_aarch64.whl", hash = "sha256:2a2a8b627d5cc6b7c41a4beff6c5ad5eb848c88255fda4a8745f7e901b32d8e4", size = 1322295, upload-time = "2025-07-26T12:02:44.668Z" },
    { url = "https://files.pythonhosted.org/packages/3c/b2/6d913d4d04e14379de429057cd169e5e00f6c2af3bb13e1710bcbdb5da12/contourpy-1.3.3-cp314-cp314t-musllinux_1_2_x86_64.whl", hash = "sha256:fd6ec6be509c787f1caf6b247f0b1ca598bef13f4ddeaa126b7658215529ba0f", size = 1391027, upload-time = "2025-07-26T12:02:47.09Z" },
    { url = "https://files.pythonhosted.org/packages/93/8a/68a4ec5c55a2971213d29a9374913f7e9f18581945a7a31d1a39b5d2dfe5/contourpy-1.3.3-cp314-cp314t-win32.whl", hash = "sha256:e74a9a0f5e3fff48fb5a7f2fd2b9b70a3fe014a67522f79b7cca4c0c7e43c9ae", size = 202428, upload-time = "2025-07-26T12:02:48.691Z" },
    { url = "https://files.pythonhosted.org/packages/fa/96/fd9f641ffedc4fa3ace923af73b9d07e869496c9cc7a459103e6e978992f/contourpy-1.3.3-cp314-cp314t-win_amd64.whl", hash = "sha256:13b68d6a62db8eafaebb8039218921399baf6e47bf85006fd8529f2a08ef33fc", size = 250331, upload-time = "2025-07-26T12:02:50.137Z" },
    { url = "https://files.pythonhosted.org/packages/ae/8c/469afb6465b853afff216f9528ffda78a915ff880ed58813ba4faf4ba0b6/contourpy-1.3.3-cp314-cp314t-win_arm64.whl", hash = "sha256:b7448cb5a725bb1e35ce88771b86fba35ef418952474492cf7c764059933ff8b", size = 203831, upload-time = "2025-07-26T12:02:51.449Z" },
    { url = "https://files.pythonhosted.org/packages/a5/29/8dcfe16f0107943fa92388c23f6e05cff0ba58058c4c95b00280d4c75a14/contourpy-1.3.3-pp311-pypy311_pp73-macosx_10_15_x86_64.whl", hash = "sha256:cd5dfcaeb10f7b7f9dc8941717c6c2ade08f587be2226222c12b25f0483ed497", size = 278809, upload-time = "2025-07-26T12:02:52.74Z" },
    { url = "https://files.pythonhosted.org/packages/85/a9/8b37ef4f7dafeb335daee3c8254645ef5725be4d9c6aa70b50ec46ef2f7e/contourpy-1.3.3-pp311-pypy311_pp73-macosx_11_0_arm64.whl", hash = "sha256:0c1fc238306b35f246d61a1d416a627348b5cf0648648a031e14bb8705fcdfe8", size = 261593, upload-time = "2025-07-26T12:02:54.037Z" },
    { url = "https://files.pythonhosted.org/packages/0a/59/ebfb8c677c75605cc27f7122c90313fd2f375ff3c8d19a1694bda74aaa63/contourpy-1.3.3-pp311-pypy311_pp73-manylinux_2_26_aarch64.manylinux_2_28_aarch64.whl", hash = "sha256:70f9aad7de812d6541d29d2bbf8feb22ff7e1c299523db288004e3157ff4674e", size = 302202, upload-time = "2025-07-26T12:02:55.947Z" },
    { url = "https://files.pythonhosted.org/packages/3c/37/21972a15834d90bfbfb009b9d004779bd5a07a0ec0234e5ba8f64d5736f4/contourpy-1.3.3-pp311-pypy311_pp73-manylinux_2_27_x86_64.manylinux_2_28_x86_64.whl", hash = "sha256:5ed3657edf08512fc3fe81b510e35c2012fbd3081d2e26160f27ca28affec989", size = 329207, upload-time = "2025-07-26T12:02:57.468Z" },
    { url = "https://files.pythonhosted.org/packages/0c/58/bd257695f39d05594ca4ad60df5bcb7e32247f9951fd09a9b8edb82d1daa/contourpy-1.3.3-pp311-pypy311_pp73-win_amd64.whl", hash = "sha256:3d1a3799d62d45c18bafd41c5fa05120b96a28079f2393af559b843d1a966a77", size = 225315, upload-time = "2025-07-26T12:02:58.801Z" },
]

[[package]]
name = "cycler"
version = "0.12.1"
source = { registry = "https://pypi.org/simple" }
sdist = { url = "https://files.pythonhosted.org/packages/a9/95/a3dbbb5028f35eafb79008e7522a75244477d2838f38cbb722248dabc2a8/cycler-0.12.1.tar.gz", hash = "sha256:88bb128f02ba341da8ef447245a9e138fae777f6a23943da4540077d3601eb1c", size = 7615, upload-time = "2023-10-07T05:32:18.335Z" }
wheels = [
    { url = "https://files.pythonhosted.org/packages/e7/05/c19819d5e3d95294a6f5947fb9b9629efb316b96de511b418c53d245aae6/cycler-0.12.1-py3-none-any.whl", hash = "sha256:85cef7cff222d8644161529808465972e51340599459b8ac3ccbac5a854e0d30", size = 8321, upload-time = "2023-10-07T05:32:16.783Z" },
]

[[package]]
name = "decorator"
version = "5.2.1"
source = { registry = "https://pypi.org/simple" }
sdist = { url = "https://files.pythonhosted.org/packages/43/fa/6d96a0978d19e17b68d634497769987b16c8f4cd0a7a05048bec693caa6b/decorator-5.2.1.tar.gz", hash = "sha256:65f266143752f734b0a7cc83c46f4618af75b8c5911b00ccb61d0ac9b6da0360", size = 56711, upload-time = "2025-02-24T04:41:34.073Z" }
wheels = [
    { url = "https://files.pythonhosted.org/packages/4e/8c/f3147f5c4b73e7550fe5f9352eaa956ae838d5c51eb58e7a25b9f3e2643b/decorator-5.2.1-py3-none-any.whl", hash = "sha256:d316bb415a2d9e2d2b3abcc4084c6502fc09240e292cd76a76afc106a1c8e04a", size = 9190, upload-time = "2025-02-24T04:41:32.565Z" },
]

[[package]]
name = "distlib"
version = "0.4.0"
source = { registry = "https://pypi.org/simple" }
sdist = { url = "https://files.pythonhosted.org/packages/96/8e/709914eb2b5749865801041647dc7f4e6d00b549cfe88b65ca192995f07c/distlib-0.4.0.tar.gz", hash = "sha256:feec40075be03a04501a973d81f633735b4b69f98b05450592310c0f401a4e0d", size = 614605, upload-time = "2025-07-17T16:52:00.465Z" }
wheels = [
    { url = "https://files.pythonhosted.org/packages/33/6b/e0547afaf41bf2c42e52430072fa5658766e3d65bd4b03a563d1b6336f57/distlib-0.4.0-py2.py3-none-any.whl", hash = "sha256:9659f7d87e46584a30b5780e43ac7a2143098441670ff0a49d5f9034c54a6c16", size = 469047, upload-time = "2025-07-17T16:51:58.613Z" },
]

[[package]]
name = "farama-notifications"
version = "0.0.4"
source = { registry = "https://pypi.org/simple" }
sdist = { url = "https://files.pythonhosted.org/packages/2e/2c/8384832b7a6b1fd6ba95bbdcae26e7137bb3eedc955c42fd5cdcc086cfbf/Farama-Notifications-0.0.4.tar.gz", hash = "sha256:13fceff2d14314cf80703c8266462ebf3733c7d165336eee998fc58e545efd18", size = 2131, upload-time = "2023-02-27T18:28:41.047Z" }
wheels = [
    { url = "https://files.pythonhosted.org/packages/05/2c/ffc08c54c05cdce6fbed2aeebc46348dbe180c6d2c541c7af7ba0aa5f5f8/Farama_Notifications-0.0.4-py3-none-any.whl", hash = "sha256:14de931035a41961f7c056361dc7f980762a143d05791ef5794a751a2caf05ae", size = 2511, upload-time = "2023-02-27T18:28:39.447Z" },
]

[[package]]
name = "fastapi"
version = "0.116.1"
source = { registry = "https://pypi.org/simple" }
dependencies = [
    { name = "pydantic" },
    { name = "starlette" },
    { name = "typing-extensions" },
]
sdist = { url = "https://files.pythonhosted.org/packages/78/d7/6c8b3bfe33eeffa208183ec037fee0cce9f7f024089ab1c5d12ef04bd27c/fastapi-0.116.1.tar.gz", hash = "sha256:ed52cbf946abfd70c5a0dccb24673f0670deeb517a88b3544d03c2a6bf283143", size = 296485, upload-time = "2025-07-11T16:22:32.057Z" }
wheels = [
    { url = "https://files.pythonhosted.org/packages/e5/47/d63c60f59a59467fda0f93f46335c9d18526d7071f025cb5b89d5353ea42/fastapi-0.116.1-py3-none-any.whl", hash = "sha256:c46ac7c312df840f0c9e220f7964bada936781bc4e2e6eb71f1c4d7553786565", size = 95631, upload-time = "2025-07-11T16:22:30.485Z" },
]

[[package]]
name = "filelock"
version = "3.18.0"
source = { registry = "https://pypi.org/simple" }
sdist = { url = "https://files.pythonhosted.org/packages/0a/10/c23352565a6544bdc5353e0b15fc1c563352101f30e24bf500207a54df9a/filelock-3.18.0.tar.gz", hash = "sha256:adbc88eabb99d2fec8c9c1b229b171f18afa655400173ddc653d5d01501fb9f2", size = 18075, upload-time = "2025-03-14T07:11:40.47Z" }
wheels = [
    { url = "https://files.pythonhosted.org/packages/4d/36/2a115987e2d8c300a974597416d9de88f2444426de9571f4b59b2cca3acc/filelock-3.18.0-py3-none-any.whl", hash = "sha256:c401f4f8377c4464e6db25fff06205fd89bdd83b65eb0488ed1b160f780e21de", size = 16215, upload-time = "2025-03-14T07:11:39.145Z" },
]

[[package]]
name = "fonttools"
version = "4.59.0"
source = { registry = "https://pypi.org/simple" }
sdist = { url = "https://files.pythonhosted.org/packages/8a/27/ec3c723bfdf86f34c5c82bf6305df3e0f0d8ea798d2d3a7cb0c0a866d286/fonttools-4.59.0.tar.gz", hash = "sha256:be392ec3529e2f57faa28709d60723a763904f71a2b63aabe14fee6648fe3b14", size = 3532521, upload-time = "2025-07-16T12:04:54.613Z" }
wheels = [
    { url = "https://files.pythonhosted.org/packages/06/96/520733d9602fa1bf6592e5354c6721ac6fc9ea72bc98d112d0c38b967199/fonttools-4.59.0-cp311-cp311-macosx_10_9_universal2.whl", hash = "sha256:841b2186adce48903c0fef235421ae21549020eca942c1da773ac380b056ab3c", size = 2782387, upload-time = "2025-07-16T12:03:51.424Z" },
    { url = "https://files.pythonhosted.org/packages/87/6a/170fce30b9bce69077d8eec9bea2cfd9f7995e8911c71be905e2eba6368b/fonttools-4.59.0-cp311-cp311-macosx_10_9_x86_64.whl", hash = "sha256:9bcc1e77fbd1609198966ded6b2a9897bd6c6bcbd2287a2fc7d75f1a254179c5", size = 2342194, upload-time = "2025-07-16T12:03:53.295Z" },
    { url = "https://files.pythonhosted.org/packages/b0/b6/7c8166c0066856f1408092f7968ac744060cf72ca53aec9036106f57eeca/fonttools-4.59.0-cp311-cp311-manylinux2014_aarch64.manylinux_2_17_aarch64.manylinux_2_28_aarch64.whl", hash = "sha256:37c377f7cb2ab2eca8a0b319c68146d34a339792f9420fca6cd49cf28d370705", size = 5032333, upload-time = "2025-07-16T12:03:55.177Z" },
    { url = "https://files.pythonhosted.org/packages/eb/0c/707c5a19598eafcafd489b73c4cb1c142102d6197e872f531512d084aa76/fonttools-4.59.0-cp311-cp311-manylinux2014_x86_64.manylinux_2_17_x86_64.whl", hash = "sha256:fa39475eaccb98f9199eccfda4298abaf35ae0caec676ffc25b3a5e224044464", size = 4974422, upload-time = "2025-07-16T12:03:57.406Z" },
    { url = "https://files.pythonhosted.org/packages/f6/e7/6d33737d9fe632a0f59289b6f9743a86d2a9d0673de2a0c38c0f54729822/fonttools-4.59.0-cp311-cp311-musllinux_1_2_aarch64.whl", hash = "sha256:d3972b13148c1d1fbc092b27678a33b3080d1ac0ca305742b0119b75f9e87e38", size = 5010631, upload-time = "2025-07-16T12:03:59.449Z" },
    { url = "https://files.pythonhosted.org/packages/63/e1/a4c3d089ab034a578820c8f2dff21ef60daf9668034a1e4fb38bb1cc3398/fonttools-4.59.0-cp311-cp311-musllinux_1_2_x86_64.whl", hash = "sha256:a408c3c51358c89b29cfa5317cf11518b7ce5de1717abb55c5ae2d2921027de6", size = 5122198, upload-time = "2025-07-16T12:04:01.542Z" },
    { url = "https://files.pythonhosted.org/packages/09/77/ca82b9c12fa4de3c520b7760ee61787640cf3fde55ef1b0bfe1de38c8153/fonttools-4.59.0-cp311-cp311-win32.whl", hash = "sha256:6770d7da00f358183d8fd5c4615436189e4f683bdb6affb02cad3d221d7bb757", size = 2214216, upload-time = "2025-07-16T12:04:03.515Z" },
    { url = "https://files.pythonhosted.org/packages/ab/25/5aa7ca24b560b2f00f260acf32c4cf29d7aaf8656e159a336111c18bc345/fonttools-4.59.0-cp311-cp311-win_amd64.whl", hash = "sha256:84fc186980231a287b28560d3123bd255d3c6b6659828c642b4cf961e2b923d0", size = 2261879, upload-time = "2025-07-16T12:04:05.015Z" },
    { url = "https://files.pythonhosted.org/packages/e2/77/b1c8af22f4265e951cd2e5535dbef8859efcef4fb8dee742d368c967cddb/fonttools-4.59.0-cp312-cp312-macosx_10_13_universal2.whl", hash = "sha256:f9b3a78f69dcbd803cf2fb3f972779875b244c1115481dfbdd567b2c22b31f6b", size = 2767562, upload-time = "2025-07-16T12:04:06.895Z" },
    { url = "https://files.pythonhosted.org/packages/ff/5a/aeb975699588176bb357e8b398dfd27e5d3a2230d92b81ab8cbb6187358d/fonttools-4.59.0-cp312-cp312-macosx_10_13_x86_64.whl", hash = "sha256:57bb7e26928573ee7c6504f54c05860d867fd35e675769f3ce01b52af38d48e2", size = 2335168, upload-time = "2025-07-16T12:04:08.695Z" },
    { url = "https://files.pythonhosted.org/packages/54/97/c6101a7e60ae138c4ef75b22434373a0da50a707dad523dd19a4889315bf/fonttools-4.59.0-cp312-cp312-manylinux1_x86_64.manylinux2014_x86_64.manylinux_2_17_x86_64.manylinux_2_5_x86_64.whl", hash = "sha256:4536f2695fe5c1ffb528d84a35a7d3967e5558d2af58b4775e7ab1449d65767b", size = 4909850, upload-time = "2025-07-16T12:04:10.761Z" },
    { url = "https://files.pythonhosted.org/packages/bd/6c/fa4d18d641054f7bff878cbea14aa9433f292b9057cb1700d8e91a4d5f4f/fonttools-4.59.0-cp312-cp312-manylinux2014_aarch64.manylinux_2_17_aarch64.manylinux_2_28_aarch64.whl", hash = "sha256:885bde7d26e5b40e15c47bd5def48b38cbd50830a65f98122a8fb90962af7cd1", size = 4955131, upload-time = "2025-07-16T12:04:12.846Z" },
    { url = "https://files.pythonhosted.org/packages/20/5c/331947fc1377deb928a69bde49f9003364f5115e5cbe351eea99e39412a2/fonttools-4.59.0-cp312-cp312-musllinux_1_2_aarch64.whl", hash = "sha256:6801aeddb6acb2c42eafa45bc1cb98ba236871ae6f33f31e984670b749a8e58e", size = 4899667, upload-time = "2025-07-16T12:04:14.558Z" },
    { url = "https://files.pythonhosted.org/packages/8a/46/b66469dfa26b8ff0baa7654b2cc7851206c6d57fe3abdabbaab22079a119/fonttools-4.59.0-cp312-cp312-musllinux_1_2_x86_64.whl", hash = "sha256:31003b6a10f70742a63126b80863ab48175fb8272a18ca0846c0482968f0588e", size = 5051349, upload-time = "2025-07-16T12:04:16.388Z" },
    { url = "https://files.pythonhosted.org/packages/2e/05/ebfb6b1f3a4328ab69787d106a7d92ccde77ce66e98659df0f9e3f28d93d/fonttools-4.59.0-cp312-cp312-win32.whl", hash = "sha256:fbce6dae41b692a5973d0f2158f782b9ad05babc2c2019a970a1094a23909b1b", size = 2201315, upload-time = "2025-07-16T12:04:18.557Z" },
    { url = "https://files.pythonhosted.org/packages/09/45/d2bdc9ea20bbadec1016fd0db45696d573d7a26d95ab5174ffcb6d74340b/fonttools-4.59.0-cp312-cp312-win_amd64.whl", hash = "sha256:332bfe685d1ac58ca8d62b8d6c71c2e52a6c64bc218dc8f7825c9ea51385aa01", size = 2249408, upload-time = "2025-07-16T12:04:20.489Z" },
    { url = "https://files.pythonhosted.org/packages/f3/bb/390990e7c457d377b00890d9f96a3ca13ae2517efafb6609c1756e213ba4/fonttools-4.59.0-cp313-cp313-macosx_10_13_universal2.whl", hash = "sha256:78813b49d749e1bb4db1c57f2d4d7e6db22c253cb0a86ad819f5dc197710d4b2", size = 2758704, upload-time = "2025-07-16T12:04:22.217Z" },
    { url = "https://files.pythonhosted.org/packages/df/6f/d730d9fcc9b410a11597092bd2eb9ca53e5438c6cb90e4b3047ce1b723e9/fonttools-4.59.0-cp313-cp313-macosx_10_13_x86_64.whl", hash = "sha256:401b1941ce37e78b8fd119b419b617277c65ae9417742a63282257434fd68ea2", size = 2330764, upload-time = "2025-07-16T12:04:23.985Z" },
    { url = "https://files.pythonhosted.org/packages/75/b4/b96bb66f6f8cc4669de44a158099b249c8159231d254ab6b092909388be5/fonttools-4.59.0-cp313-cp313-manylinux1_x86_64.manylinux2014_x86_64.manylinux_2_17_x86_64.manylinux_2_5_x86_64.whl", hash = "sha256:efd7e6660674e234e29937bc1481dceb7e0336bfae75b856b4fb272b5093c5d4", size = 4890699, upload-time = "2025-07-16T12:04:25.664Z" },
    { url = "https://files.pythonhosted.org/packages/b5/57/7969af50b26408be12baa317c6147588db5b38af2759e6df94554dbc5fdb/fonttools-4.59.0-cp313-cp313-manylinux2014_aarch64.manylinux_2_17_aarch64.manylinux_2_28_aarch64.whl", hash = "sha256:51ab1ff33c19e336c02dee1e9fd1abd974a4ca3d8f7eef2a104d0816a241ce97", size = 4952934, upload-time = "2025-07-16T12:04:27.733Z" },
    { url = "https://files.pythonhosted.org/packages/d6/e2/dd968053b6cf1f46c904f5bd409b22341477c017d8201619a265e50762d3/fonttools-4.59.0-cp313-cp313-musllinux_1_2_aarch64.whl", hash = "sha256:a9bf8adc9e1f3012edc8f09b08336272aec0c55bc677422273e21280db748f7c", size = 4892319, upload-time = "2025-07-16T12:04:30.074Z" },
    { url = "https://files.pythonhosted.org/packages/6b/95/a59810d8eda09129f83467a4e58f84205dc6994ebaeb9815406363e07250/fonttools-4.59.0-cp313-cp313-musllinux_1_2_x86_64.whl", hash = "sha256:37e01c6ec0c98599778c2e688350d624fa4770fbd6144551bd5e032f1199171c", size = 5034753, upload-time = "2025-07-16T12:04:32.292Z" },
    { url = "https://files.pythonhosted.org/packages/a5/84/51a69ee89ff8d1fea0c6997e946657e25a3f08513de8435fe124929f3eef/fonttools-4.59.0-cp313-cp313-win32.whl", hash = "sha256:70d6b3ceaa9cc5a6ac52884f3b3d9544e8e231e95b23f138bdb78e6d4dc0eae3", size = 2199688, upload-time = "2025-07-16T12:04:34.444Z" },
    { url = "https://files.pythonhosted.org/packages/a0/ee/f626cd372932d828508137a79b85167fdcf3adab2e3bed433f295c596c6a/fonttools-4.59.0-cp313-cp313-win_amd64.whl", hash = "sha256:26731739daa23b872643f0e4072d5939960237d540c35c14e6a06d47d71ca8fe", size = 2248560, upload-time = "2025-07-16T12:04:36.034Z" },
    { url = "https://files.pythonhosted.org/packages/d0/9c/df0ef2c51845a13043e5088f7bb988ca6cd5bb82d5d4203d6a158aa58cf2/fonttools-4.59.0-py3-none-any.whl", hash = "sha256:241313683afd3baacb32a6bd124d0bce7404bc5280e12e291bae1b9bba28711d", size = 1128050, upload-time = "2025-07-16T12:04:52.687Z" },
]

[[package]]
name = "fsspec"
version = "2025.7.0"
source = { registry = "https://pypi.org/simple" }
sdist = { url = "https://files.pythonhosted.org/packages/8b/02/0835e6ab9cfc03916fe3f78c0956cfcdb6ff2669ffa6651065d5ebf7fc98/fsspec-2025.7.0.tar.gz", hash = "sha256:786120687ffa54b8283d942929540d8bc5ccfa820deb555a2b5d0ed2b737bf58", size = 304432, upload-time = "2025-07-15T16:05:21.19Z" }
wheels = [
    { url = "https://files.pythonhosted.org/packages/2f/e0/014d5d9d7a4564cf1c40b5039bc882db69fd881111e03ab3657ac0b218e2/fsspec-2025.7.0-py3-none-any.whl", hash = "sha256:8b012e39f63c7d5f10474de957f3ab793b47b45ae7d39f2fb735f8bbe25c0e21", size = 199597, upload-time = "2025-07-15T16:05:19.529Z" },
]

[[package]]
name = "gitdb"
version = "4.0.12"
source = { registry = "https://pypi.org/simple" }
dependencies = [
    { name = "smmap" },
]
sdist = { url = "https://files.pythonhosted.org/packages/72/94/63b0fc47eb32792c7ba1fe1b694daec9a63620db1e313033d18140c2320a/gitdb-4.0.12.tar.gz", hash = "sha256:5ef71f855d191a3326fcfbc0d5da835f26b13fbcba60c32c21091c349ffdb571", size = 394684, upload-time = "2025-01-02T07:20:46.413Z" }
wheels = [
    { url = "https://files.pythonhosted.org/packages/a0/61/5c78b91c3143ed5c14207f463aecfc8f9dbb5092fb2869baf37c273b2705/gitdb-4.0.12-py3-none-any.whl", hash = "sha256:67073e15955400952c6565cc3e707c554a4eea2e428946f7a4c162fab9bd9bcf", size = 62794, upload-time = "2025-01-02T07:20:43.624Z" },
]

[[package]]
name = "gitpython"
version = "3.1.45"
source = { registry = "https://pypi.org/simple" }
dependencies = [
    { name = "gitdb" },
]
sdist = { url = "https://files.pythonhosted.org/packages/9a/c8/dd58967d119baab745caec2f9d853297cec1989ec1d63f677d3880632b88/gitpython-3.1.45.tar.gz", hash = "sha256:85b0ee964ceddf211c41b9f27a49086010a190fd8132a24e21f362a4b36a791c", size = 215076, upload-time = "2025-07-24T03:45:54.871Z" }
wheels = [
    { url = "https://files.pythonhosted.org/packages/01/61/d4b89fec821f72385526e1b9d9a3a0385dda4a72b206d28049e2c7cd39b8/gitpython-3.1.45-py3-none-any.whl", hash = "sha256:8908cb2e02fb3b93b7eb0f2827125cb699869470432cc885f019b8fd0fccff77", size = 208168, upload-time = "2025-07-24T03:45:52.517Z" },
]

[[package]]
name = "grpcio"
version = "1.74.0"
source = { registry = "https://pypi.org/simple" }
sdist = { url = "https://files.pythonhosted.org/packages/38/b4/35feb8f7cab7239c5b94bd2db71abb3d6adb5f335ad8f131abb6060840b6/grpcio-1.74.0.tar.gz", hash = "sha256:80d1f4fbb35b0742d3e3d3bb654b7381cd5f015f8497279a1e9c21ba623e01b1", size = 12756048, upload-time = "2025-07-24T18:54:23.039Z" }
wheels = [
    { url = "https://files.pythonhosted.org/packages/e7/77/b2f06db9f240a5abeddd23a0e49eae2b6ac54d85f0e5267784ce02269c3b/grpcio-1.74.0-cp311-cp311-linux_armv7l.whl", hash = "sha256:69e1a8180868a2576f02356565f16635b99088da7df3d45aaa7e24e73a054e31", size = 5487368, upload-time = "2025-07-24T18:53:03.548Z" },
    { url = "https://files.pythonhosted.org/packages/48/99/0ac8678a819c28d9a370a663007581744a9f2a844e32f0fa95e1ddda5b9e/grpcio-1.74.0-cp311-cp311-macosx_11_0_universal2.whl", hash = "sha256:8efe72fde5500f47aca1ef59495cb59c885afe04ac89dd11d810f2de87d935d4", size = 10999804, upload-time = "2025-07-24T18:53:05.095Z" },
    { url = "https://files.pythonhosted.org/packages/45/c6/a2d586300d9e14ad72e8dc211c7aecb45fe9846a51e558c5bca0c9102c7f/grpcio-1.74.0-cp311-cp311-manylinux_2_17_aarch64.whl", hash = "sha256:a8f0302f9ac4e9923f98d8e243939a6fb627cd048f5cd38595c97e38020dffce", size = 5987667, upload-time = "2025-07-24T18:53:07.157Z" },
    { url = "https://files.pythonhosted.org/packages/c9/57/5f338bf56a7f22584e68d669632e521f0de460bb3749d54533fc3d0fca4f/grpcio-1.74.0-cp311-cp311-manylinux_2_17_i686.manylinux2014_i686.whl", hash = "sha256:2f609a39f62a6f6f05c7512746798282546358a37ea93c1fcbadf8b2fed162e3", size = 6655612, upload-time = "2025-07-24T18:53:09.244Z" },
    { url = "https://files.pythonhosted.org/packages/82/ea/a4820c4c44c8b35b1903a6c72a5bdccec92d0840cf5c858c498c66786ba5/grpcio-1.74.0-cp311-cp311-manylinux_2_17_x86_64.manylinux2014_x86_64.whl", hash = "sha256:c98e0b7434a7fa4e3e63f250456eaef52499fba5ae661c58cc5b5477d11e7182", size = 6219544, upload-time = "2025-07-24T18:53:11.221Z" },
    { url = "https://files.pythonhosted.org/packages/a4/17/0537630a921365928f5abb6d14c79ba4dcb3e662e0dbeede8af4138d9dcf/grpcio-1.74.0-cp311-cp311-musllinux_1_1_aarch64.whl", hash = "sha256:662456c4513e298db6d7bd9c3b8df6f75f8752f0ba01fb653e252ed4a59b5a5d", size = 6334863, upload-time = "2025-07-24T18:53:12.925Z" },
    { url = "https://files.pythonhosted.org/packages/e2/a6/85ca6cb9af3f13e1320d0a806658dca432ff88149d5972df1f7b51e87127/grpcio-1.74.0-cp311-cp311-musllinux_1_1_i686.whl", hash = "sha256:3d14e3c4d65e19d8430a4e28ceb71ace4728776fd6c3ce34016947474479683f", size = 7019320, upload-time = "2025-07-24T18:53:15.002Z" },
    { url = "https://files.pythonhosted.org/packages/4f/a7/fe2beab970a1e25d2eff108b3cf4f7d9a53c185106377a3d1989216eba45/grpcio-1.74.0-cp311-cp311-musllinux_1_1_x86_64.whl", hash = "sha256:1bf949792cee20d2078323a9b02bacbbae002b9e3b9e2433f2741c15bdeba1c4", size = 6514228, upload-time = "2025-07-24T18:53:16.999Z" },
    { url = "https://files.pythonhosted.org/packages/6a/c2/2f9c945c8a248cebc3ccda1b7a1bf1775b9d7d59e444dbb18c0014e23da6/grpcio-1.74.0-cp311-cp311-win32.whl", hash = "sha256:55b453812fa7c7ce2f5c88be3018fb4a490519b6ce80788d5913f3f9d7da8c7b", size = 3817216, upload-time = "2025-07-24T18:53:20.564Z" },
    { url = "https://files.pythonhosted.org/packages/ff/d1/a9cf9c94b55becda2199299a12b9feef0c79946b0d9d34c989de6d12d05d/grpcio-1.74.0-cp311-cp311-win_amd64.whl", hash = "sha256:86ad489db097141a907c559988c29718719aa3e13370d40e20506f11b4de0d11", size = 4495380, upload-time = "2025-07-24T18:53:22.058Z" },
    { url = "https://files.pythonhosted.org/packages/4c/5d/e504d5d5c4469823504f65687d6c8fb97b7f7bf0b34873b7598f1df24630/grpcio-1.74.0-cp312-cp312-linux_armv7l.whl", hash = "sha256:8533e6e9c5bd630ca98062e3a1326249e6ada07d05acf191a77bc33f8948f3d8", size = 5445551, upload-time = "2025-07-24T18:53:23.641Z" },
    { url = "https://files.pythonhosted.org/packages/43/01/730e37056f96f2f6ce9f17999af1556df62ee8dab7fa48bceeaab5fd3008/grpcio-1.74.0-cp312-cp312-macosx_11_0_universal2.whl", hash = "sha256:2918948864fec2a11721d91568effffbe0a02b23ecd57f281391d986847982f6", size = 10979810, upload-time = "2025-07-24T18:53:25.349Z" },
    { url = "https://files.pythonhosted.org/packages/79/3d/09fd100473ea5c47083889ca47ffd356576173ec134312f6aa0e13111dee/grpcio-1.74.0-cp312-cp312-manylinux_2_17_aarch64.whl", hash = "sha256:60d2d48b0580e70d2e1954d0d19fa3c2e60dd7cbed826aca104fff518310d1c5", size = 5941946, upload-time = "2025-07-24T18:53:27.387Z" },
    { url = "https://files.pythonhosted.org/packages/8a/99/12d2cca0a63c874c6d3d195629dcd85cdf5d6f98a30d8db44271f8a97b93/grpcio-1.74.0-cp312-cp312-manylinux_2_17_i686.manylinux2014_i686.whl", hash = "sha256:3601274bc0523f6dc07666c0e01682c94472402ac2fd1226fd96e079863bfa49", size = 6621763, upload-time = "2025-07-24T18:53:29.193Z" },
    { url = "https://files.pythonhosted.org/packages/9d/2c/930b0e7a2f1029bbc193443c7bc4dc2a46fedb0203c8793dcd97081f1520/grpcio-1.74.0-cp312-cp312-manylinux_2_17_x86_64.manylinux2014_x86_64.whl", hash = "sha256:176d60a5168d7948539def20b2a3adcce67d72454d9ae05969a2e73f3a0feee7", size = 6180664, upload-time = "2025-07-24T18:53:30.823Z" },
    { url = "https://files.pythonhosted.org/packages/db/d5/ff8a2442180ad0867717e670f5ec42bfd8d38b92158ad6bcd864e6d4b1ed/grpcio-1.74.0-cp312-cp312-musllinux_1_1_aarch64.whl", hash = "sha256:e759f9e8bc908aaae0412642afe5416c9f983a80499448fcc7fab8692ae044c3", size = 6301083, upload-time = "2025-07-24T18:53:32.454Z" },
    { url = "https://files.pythonhosted.org/packages/b0/ba/b361d390451a37ca118e4ec7dccec690422e05bc85fba2ec72b06cefec9f/grpcio-1.74.0-cp312-cp312-musllinux_1_1_i686.whl", hash = "sha256:9e7c4389771855a92934b2846bd807fc25a3dfa820fd912fe6bd8136026b2707", size = 6994132, upload-time = "2025-07-24T18:53:34.506Z" },
    { url = "https://files.pythonhosted.org/packages/3b/0c/3a5fa47d2437a44ced74141795ac0251bbddeae74bf81df3447edd767d27/grpcio-1.74.0-cp312-cp312-musllinux_1_1_x86_64.whl", hash = "sha256:cce634b10aeab37010449124814b05a62fb5f18928ca878f1bf4750d1f0c815b", size = 6489616, upload-time = "2025-07-24T18:53:36.217Z" },
    { url = "https://files.pythonhosted.org/packages/ae/95/ab64703b436d99dc5217228babc76047d60e9ad14df129e307b5fec81fd0/grpcio-1.74.0-cp312-cp312-win32.whl", hash = "sha256:885912559974df35d92219e2dc98f51a16a48395f37b92865ad45186f294096c", size = 3807083, upload-time = "2025-07-24T18:53:37.911Z" },
    { url = "https://files.pythonhosted.org/packages/84/59/900aa2445891fc47a33f7d2f76e00ca5d6ae6584b20d19af9c06fa09bf9a/grpcio-1.74.0-cp312-cp312-win_amd64.whl", hash = "sha256:42f8fee287427b94be63d916c90399ed310ed10aadbf9e2e5538b3e497d269bc", size = 4490123, upload-time = "2025-07-24T18:53:39.528Z" },
    { url = "https://files.pythonhosted.org/packages/d4/d8/1004a5f468715221450e66b051c839c2ce9a985aa3ee427422061fcbb6aa/grpcio-1.74.0-cp313-cp313-linux_armv7l.whl", hash = "sha256:2bc2d7d8d184e2362b53905cb1708c84cb16354771c04b490485fa07ce3a1d89", size = 5449488, upload-time = "2025-07-24T18:53:41.174Z" },
    { url = "https://files.pythonhosted.org/packages/94/0e/33731a03f63740d7743dced423846c831d8e6da808fcd02821a4416df7fa/grpcio-1.74.0-cp313-cp313-macosx_11_0_universal2.whl", hash = "sha256:c14e803037e572c177ba54a3e090d6eb12efd795d49327c5ee2b3bddb836bf01", size = 10974059, upload-time = "2025-07-24T18:53:43.066Z" },
    { url = "https://files.pythonhosted.org/packages/0d/c6/3d2c14d87771a421205bdca991467cfe473ee4c6a1231c1ede5248c62ab8/grpcio-1.74.0-cp313-cp313-manylinux_2_17_aarch64.whl", hash = "sha256:f6ec94f0e50eb8fa1744a731088b966427575e40c2944a980049798b127a687e", size = 5945647, upload-time = "2025-07-24T18:53:45.269Z" },
    { url = "https://files.pythonhosted.org/packages/c5/83/5a354c8aaff58594eef7fffebae41a0f8995a6258bbc6809b800c33d4c13/grpcio-1.74.0-cp313-cp313-manylinux_2_17_i686.manylinux2014_i686.whl", hash = "sha256:566b9395b90cc3d0d0c6404bc8572c7c18786ede549cdb540ae27b58afe0fb91", size = 6626101, upload-time = "2025-07-24T18:53:47.015Z" },
    { url = "https://files.pythonhosted.org/packages/3f/ca/4fdc7bf59bf6994aa45cbd4ef1055cd65e2884de6113dbd49f75498ddb08/grpcio-1.74.0-cp313-cp313-manylinux_2_17_x86_64.manylinux2014_x86_64.whl", hash = "sha256:e1ea6176d7dfd5b941ea01c2ec34de9531ba494d541fe2057c904e601879f249", size = 6182562, upload-time = "2025-07-24T18:53:48.967Z" },
    { url = "https://files.pythonhosted.org/packages/fd/48/2869e5b2c1922583686f7ae674937986807c2f676d08be70d0a541316270/grpcio-1.74.0-cp313-cp313-musllinux_1_1_aarch64.whl", hash = "sha256:64229c1e9cea079420527fa8ac45d80fc1e8d3f94deaa35643c381fa8d98f362", size = 6303425, upload-time = "2025-07-24T18:53:50.847Z" },
    { url = "https://files.pythonhosted.org/packages/a6/0e/bac93147b9a164f759497bc6913e74af1cb632c733c7af62c0336782bd38/grpcio-1.74.0-cp313-cp313-musllinux_1_1_i686.whl", hash = "sha256:0f87bddd6e27fc776aacf7ebfec367b6d49cad0455123951e4488ea99d9b9b8f", size = 6996533, upload-time = "2025-07-24T18:53:52.747Z" },
    { url = "https://files.pythonhosted.org/packages/84/35/9f6b2503c1fd86d068b46818bbd7329db26a87cdd8c01e0d1a9abea1104c/grpcio-1.74.0-cp313-cp313-musllinux_1_1_x86_64.whl", hash = "sha256:3b03d8f2a07f0fea8c8f74deb59f8352b770e3900d143b3d1475effcb08eec20", size = 6491489, upload-time = "2025-07-24T18:53:55.06Z" },
    { url = "https://files.pythonhosted.org/packages/75/33/a04e99be2a82c4cbc4039eb3a76f6c3632932b9d5d295221389d10ac9ca7/grpcio-1.74.0-cp313-cp313-win32.whl", hash = "sha256:b6a73b2ba83e663b2480a90b82fdae6a7aa6427f62bf43b29912c0cfd1aa2bfa", size = 3805811, upload-time = "2025-07-24T18:53:56.798Z" },
    { url = "https://files.pythonhosted.org/packages/34/80/de3eb55eb581815342d097214bed4c59e806b05f1b3110df03b2280d6dfd/grpcio-1.74.0-cp313-cp313-win_amd64.whl", hash = "sha256:fd3c71aeee838299c5887230b8a1822795325ddfea635edd82954c1eaa831e24", size = 4489214, upload-time = "2025-07-24T18:53:59.771Z" },
]

[[package]]
name = "gymnasium"
version = "1.2.0"
source = { registry = "https://pypi.org/simple" }
dependencies = [
    { name = "cloudpickle" },
    { name = "farama-notifications" },
    { name = "numpy" },
    { name = "typing-extensions" },
]
sdist = { url = "https://files.pythonhosted.org/packages/fd/17/c2a0e15c2cd5a8e788389b280996db927b923410de676ec5c7b2695e9261/gymnasium-1.2.0.tar.gz", hash = "sha256:344e87561012558f603880baf264ebc97f8a5c997a957b0c9f910281145534b0", size = 821142, upload-time = "2025-06-27T08:21:20.262Z" }
wheels = [
    { url = "https://files.pythonhosted.org/packages/a0/e2/a111dbb8625af467ea4760a1373d6ef27aac3137931219902406ccc05423/gymnasium-1.2.0-py3-none-any.whl", hash = "sha256:fc4a1e4121a9464c29b4d7dc6ade3fbeaa36dea448682f5f71a6d2c17489ea76", size = 944301, upload-time = "2025-06-27T08:21:18.83Z" },
]

[package.optional-dependencies]
other = [
    { name = "matplotlib" },
    { name = "moviepy" },
    { name = "opencv-python" },
    { name = "seaborn" },
]

[[package]]
name = "h11"
version = "0.16.0"
source = { registry = "https://pypi.org/simple" }
sdist = { url = "https://files.pythonhosted.org/packages/01/ee/02a2c011bdab74c6fb3c75474d40b3052059d95df7e73351460c8588d963/h11-0.16.0.tar.gz", hash = "sha256:4e35b956cf45792e4caa5885e69fba00bdbc6ffafbfa020300e549b208ee5ff1", size = 101250, upload-time = "2025-04-24T03:35:25.427Z" }
wheels = [
    { url = "https://files.pythonhosted.org/packages/04/4b/29cac41a4d98d144bf5f6d33995617b185d14b22401f75ca86f384e87ff1/h11-0.16.0-py3-none-any.whl", hash = "sha256:63cf8bbe7522de3bf65932fda1d9c2772064ffb3dae62d55932da54b31cb6c86", size = 37515, upload-time = "2025-04-24T03:35:24.344Z" },
]

[[package]]
name = "httptools"
version = "0.6.4"
source = { registry = "https://pypi.org/simple" }
sdist = { url = "https://files.pythonhosted.org/packages/a7/9a/ce5e1f7e131522e6d3426e8e7a490b3a01f39a6696602e1c4f33f9e94277/httptools-0.6.4.tar.gz", hash = "sha256:4e93eee4add6493b59a5c514da98c939b244fce4a0d8879cd3f466562f4b7d5c", size = 240639, upload-time = "2024-10-16T19:45:08.902Z" }
wheels = [
    { url = "https://files.pythonhosted.org/packages/7b/26/bb526d4d14c2774fe07113ca1db7255737ffbb119315839af2065abfdac3/httptools-0.6.4-cp311-cp311-macosx_10_9_universal2.whl", hash = "sha256:f47f8ed67cc0ff862b84a1189831d1d33c963fb3ce1ee0c65d3b0cbe7b711069", size = 199029, upload-time = "2024-10-16T19:44:18.427Z" },
    { url = "https://files.pythonhosted.org/packages/a6/17/3e0d3e9b901c732987a45f4f94d4e2c62b89a041d93db89eafb262afd8d5/httptools-0.6.4-cp311-cp311-macosx_11_0_arm64.whl", hash = "sha256:0614154d5454c21b6410fdf5262b4a3ddb0f53f1e1721cfd59d55f32138c578a", size = 103492, upload-time = "2024-10-16T19:44:19.515Z" },
    { url = "https://files.pythonhosted.org/packages/b7/24/0fe235d7b69c42423c7698d086d4db96475f9b50b6ad26a718ef27a0bce6/httptools-0.6.4-cp311-cp311-manylinux_2_17_aarch64.manylinux2014_aarch64.whl", hash = "sha256:f8787367fbdfccae38e35abf7641dafc5310310a5987b689f4c32cc8cc3ee975", size = 462891, upload-time = "2024-10-16T19:44:21.067Z" },
    { url = "https://files.pythonhosted.org/packages/b1/2f/205d1f2a190b72da6ffb5f41a3736c26d6fa7871101212b15e9b5cd8f61d/httptools-0.6.4-cp311-cp311-manylinux_2_5_x86_64.manylinux1_x86_64.manylinux_2_17_x86_64.manylinux2014_x86_64.whl", hash = "sha256:40b0f7fe4fd38e6a507bdb751db0379df1e99120c65fbdc8ee6c1d044897a636", size = 459788, upload-time = "2024-10-16T19:44:22.958Z" },
    { url = "https://files.pythonhosted.org/packages/6e/4c/d09ce0eff09057a206a74575ae8f1e1e2f0364d20e2442224f9e6612c8b9/httptools-0.6.4-cp311-cp311-musllinux_1_2_aarch64.whl", hash = "sha256:40a5ec98d3f49904b9fe36827dcf1aadfef3b89e2bd05b0e35e94f97c2b14721", size = 433214, upload-time = "2024-10-16T19:44:24.513Z" },
    { url = "https://files.pythonhosted.org/packages/3e/d2/84c9e23edbccc4a4c6f96a1b8d99dfd2350289e94f00e9ccc7aadde26fb5/httptools-0.6.4-cp311-cp311-musllinux_1_2_x86_64.whl", hash = "sha256:dacdd3d10ea1b4ca9df97a0a303cbacafc04b5cd375fa98732678151643d4988", size = 434120, upload-time = "2024-10-16T19:44:26.295Z" },
    { url = "https://files.pythonhosted.org/packages/d0/46/4d8e7ba9581416de1c425b8264e2cadd201eb709ec1584c381f3e98f51c1/httptools-0.6.4-cp311-cp311-win_amd64.whl", hash = "sha256:288cd628406cc53f9a541cfaf06041b4c71d751856bab45e3702191f931ccd17", size = 88565, upload-time = "2024-10-16T19:44:29.188Z" },
    { url = "https://files.pythonhosted.org/packages/bb/0e/d0b71465c66b9185f90a091ab36389a7352985fe857e352801c39d6127c8/httptools-0.6.4-cp312-cp312-macosx_10_13_universal2.whl", hash = "sha256:df017d6c780287d5c80601dafa31f17bddb170232d85c066604d8558683711a2", size = 200683, upload-time = "2024-10-16T19:44:30.175Z" },
    { url = "https://files.pythonhosted.org/packages/e2/b8/412a9bb28d0a8988de3296e01efa0bd62068b33856cdda47fe1b5e890954/httptools-0.6.4-cp312-cp312-macosx_11_0_arm64.whl", hash = "sha256:85071a1e8c2d051b507161f6c3e26155b5c790e4e28d7f236422dbacc2a9cc44", size = 104337, upload-time = "2024-10-16T19:44:31.786Z" },
    { url = "https://files.pythonhosted.org/packages/9b/01/6fb20be3196ffdc8eeec4e653bc2a275eca7f36634c86302242c4fbb2760/httptools-0.6.4-cp312-cp312-manylinux_2_17_aarch64.manylinux2014_aarch64.whl", hash = "sha256:69422b7f458c5af875922cdb5bd586cc1f1033295aa9ff63ee196a87519ac8e1", size = 508796, upload-time = "2024-10-16T19:44:32.825Z" },
    { url = "https://files.pythonhosted.org/packages/f7/d8/b644c44acc1368938317d76ac991c9bba1166311880bcc0ac297cb9d6bd7/httptools-0.6.4-cp312-cp312-manylinux_2_5_x86_64.manylinux1_x86_64.manylinux_2_17_x86_64.manylinux2014_x86_64.whl", hash = "sha256:16e603a3bff50db08cd578d54f07032ca1631450ceb972c2f834c2b860c28ea2", size = 510837, upload-time = "2024-10-16T19:44:33.974Z" },
    { url = "https://files.pythonhosted.org/packages/52/d8/254d16a31d543073a0e57f1c329ca7378d8924e7e292eda72d0064987486/httptools-0.6.4-cp312-cp312-musllinux_1_2_aarch64.whl", hash = "sha256:ec4f178901fa1834d4a060320d2f3abc5c9e39766953d038f1458cb885f47e81", size = 485289, upload-time = "2024-10-16T19:44:35.111Z" },
    { url = "https://files.pythonhosted.org/packages/5f/3c/4aee161b4b7a971660b8be71a92c24d6c64372c1ab3ae7f366b3680df20f/httptools-0.6.4-cp312-cp312-musllinux_1_2_x86_64.whl", hash = "sha256:f9eb89ecf8b290f2e293325c646a211ff1c2493222798bb80a530c5e7502494f", size = 489779, upload-time = "2024-10-16T19:44:36.253Z" },
    { url = "https://files.pythonhosted.org/packages/12/b7/5cae71a8868e555f3f67a50ee7f673ce36eac970f029c0c5e9d584352961/httptools-0.6.4-cp312-cp312-win_amd64.whl", hash = "sha256:db78cb9ca56b59b016e64b6031eda5653be0589dba2b1b43453f6e8b405a0970", size = 88634, upload-time = "2024-10-16T19:44:37.357Z" },
    { url = "https://files.pythonhosted.org/packages/94/a3/9fe9ad23fd35f7de6b91eeb60848986058bd8b5a5c1e256f5860a160cc3e/httptools-0.6.4-cp313-cp313-macosx_10_13_universal2.whl", hash = "sha256:ade273d7e767d5fae13fa637f4d53b6e961fb7fd93c7797562663f0171c26660", size = 197214, upload-time = "2024-10-16T19:44:38.738Z" },
    { url = "https://files.pythonhosted.org/packages/ea/d9/82d5e68bab783b632023f2fa31db20bebb4e89dfc4d2293945fd68484ee4/httptools-0.6.4-cp313-cp313-macosx_11_0_arm64.whl", hash = "sha256:856f4bc0478ae143bad54a4242fccb1f3f86a6e1be5548fecfd4102061b3a083", size = 102431, upload-time = "2024-10-16T19:44:39.818Z" },
    { url = "https://files.pythonhosted.org/packages/96/c1/cb499655cbdbfb57b577734fde02f6fa0bbc3fe9fb4d87b742b512908dff/httptools-0.6.4-cp313-cp313-manylinux_2_17_aarch64.manylinux2014_aarch64.whl", hash = "sha256:322d20ea9cdd1fa98bd6a74b77e2ec5b818abdc3d36695ab402a0de8ef2865a3", size = 473121, upload-time = "2024-10-16T19:44:41.189Z" },
    { url = "https://files.pythonhosted.org/packages/af/71/ee32fd358f8a3bb199b03261f10921716990808a675d8160b5383487a317/httptools-0.6.4-cp313-cp313-manylinux_2_5_x86_64.manylinux1_x86_64.manylinux_2_17_x86_64.manylinux2014_x86_64.whl", hash = "sha256:4d87b29bd4486c0093fc64dea80231f7c7f7eb4dc70ae394d70a495ab8436071", size = 473805, upload-time = "2024-10-16T19:44:42.384Z" },
    { url = "https://files.pythonhosted.org/packages/8a/0a/0d4df132bfca1507114198b766f1737d57580c9ad1cf93c1ff673e3387be/httptools-0.6.4-cp313-cp313-musllinux_1_2_aarch64.whl", hash = "sha256:342dd6946aa6bda4b8f18c734576106b8a31f2fe31492881a9a160ec84ff4bd5", size = 448858, upload-time = "2024-10-16T19:44:43.959Z" },
    { url = "https://files.pythonhosted.org/packages/1e/6a/787004fdef2cabea27bad1073bf6a33f2437b4dbd3b6fb4a9d71172b1c7c/httptools-0.6.4-cp313-cp313-musllinux_1_2_x86_64.whl", hash = "sha256:4b36913ba52008249223042dca46e69967985fb4051951f94357ea681e1f5dc0", size = 452042, upload-time = "2024-10-16T19:44:45.071Z" },
    { url = "https://files.pythonhosted.org/packages/4d/dc/7decab5c404d1d2cdc1bb330b1bf70e83d6af0396fd4fc76fc60c0d522bf/httptools-0.6.4-cp313-cp313-win_amd64.whl", hash = "sha256:28908df1b9bb8187393d5b5db91435ccc9c8e891657f9cbb42a2541b44c82fc8", size = 87682, upload-time = "2024-10-16T19:44:46.46Z" },
]

[[package]]
name = "identify"
version = "2.6.12"
source = { registry = "https://pypi.org/simple" }
sdist = { url = "https://files.pythonhosted.org/packages/a2/88/d193a27416618628a5eea64e3223acd800b40749a96ffb322a9b55a49ed1/identify-2.6.12.tar.gz", hash = "sha256:d8de45749f1efb108badef65ee8386f0f7bb19a7f26185f74de6367bffbaf0e6", size = 99254, upload-time = "2025-05-23T20:37:53.3Z" }
wheels = [
    { url = "https://files.pythonhosted.org/packages/7a/cd/18f8da995b658420625f7ef13f037be53ae04ec5ad33f9b718240dcfd48c/identify-2.6.12-py2.py3-none-any.whl", hash = "sha256:ad9672d5a72e0d2ff7c5c8809b62dfa60458626352fb0eb7b55e69bdc45334a2", size = 99145, upload-time = "2025-05-23T20:37:51.495Z" },
]

[[package]]
name = "idna"
version = "3.10"
source = { registry = "https://pypi.org/simple" }
sdist = { url = "https://files.pythonhosted.org/packages/f1/70/7703c29685631f5a7590aa73f1f1d3fa9a380e654b86af429e0934a32f7d/idna-3.10.tar.gz", hash = "sha256:12f65c9b470abda6dc35cf8e63cc574b1c52b11df2c86030af0ac09b01b13ea9", size = 190490, upload-time = "2024-09-15T18:07:39.745Z" }
wheels = [
    { url = "https://files.pythonhosted.org/packages/76/c6/c88e154df9c4e1a2a66ccf0005a88dfb2650c1dffb6f5ce603dfbd452ce3/idna-3.10-py3-none-any.whl", hash = "sha256:946d195a0d259cbba61165e88e65941f16e9b36ea6ddb97f00452bae8b1287d3", size = 70442, upload-time = "2024-09-15T18:07:37.964Z" },
]

[[package]]
name = "imageio"
version = "2.37.0"
source = { registry = "https://pypi.org/simple" }
dependencies = [
    { name = "numpy" },
    { name = "pillow" },
]
sdist = { url = "https://files.pythonhosted.org/packages/0c/47/57e897fb7094afb2d26e8b2e4af9a45c7cf1a405acdeeca001fdf2c98501/imageio-2.37.0.tar.gz", hash = "sha256:71b57b3669666272c818497aebba2b4c5f20d5b37c81720e5e1a56d59c492996", size = 389963, upload-time = "2025-01-20T02:42:37.089Z" }
wheels = [
    { url = "https://files.pythonhosted.org/packages/cb/bd/b394387b598ed84d8d0fa90611a90bee0adc2021820ad5729f7ced74a8e2/imageio-2.37.0-py3-none-any.whl", hash = "sha256:11efa15b87bc7871b61590326b2d635439acc321cf7f8ce996f812543ce10eed", size = 315796, upload-time = "2025-01-20T02:42:34.931Z" },
]

[[package]]
name = "imageio-ffmpeg"
version = "0.6.0"
source = { registry = "https://pypi.org/simple" }
sdist = { url = "https://files.pythonhosted.org/packages/44/bd/c3343c721f2a1b0c9fc71c1aebf1966a3b7f08c2eea8ed5437a2865611d6/imageio_ffmpeg-0.6.0.tar.gz", hash = "sha256:e2556bed8e005564a9f925bb7afa4002d82770d6b08825078b7697ab88ba1755", size = 25210, upload-time = "2025-01-16T21:34:32.747Z" }
wheels = [
    { url = "https://files.pythonhosted.org/packages/da/58/87ef68ac83f4c7690961bce288fd8e382bc5f1513860fc7f90a9c1c1c6bf/imageio_ffmpeg-0.6.0-py3-none-macosx_10_9_intel.macosx_10_9_x86_64.whl", hash = "sha256:9d2baaf867088508d4a3458e61eeb30e945c4ad8016025545f66c4b5aaef0a61", size = 24932969, upload-time = "2025-01-16T21:34:20.464Z" },
    { url = "https://files.pythonhosted.org/packages/40/5c/f3d8a657d362cc93b81aab8feda487317da5b5d31c0e1fdfd5e986e55d17/imageio_ffmpeg-0.6.0-py3-none-macosx_11_0_arm64.whl", hash = "sha256:b1ae3173414b5fc5f538a726c4e48ea97edc0d2cdc11f103afee655c463fa742", size = 21113891, upload-time = "2025-01-16T21:34:00.277Z" },
    { url = "https://files.pythonhosted.org/packages/33/e7/1925bfbc563c39c1d2e82501d8372734a5c725e53ac3b31b4c2d081e895b/imageio_ffmpeg-0.6.0-py3-none-manylinux2014_aarch64.whl", hash = "sha256:1d47bebd83d2c5fc770720d211855f208af8a596c82d17730aa51e815cdee6dc", size = 25632706, upload-time = "2025-01-16T21:33:53.475Z" },
    { url = "https://files.pythonhosted.org/packages/a0/2d/43c8522a2038e9d0e7dbdf3a61195ecc31ca576fb1527a528c877e87d973/imageio_ffmpeg-0.6.0-py3-none-manylinux2014_x86_64.whl", hash = "sha256:c7e46fcec401dd990405049d2e2f475e2b397779df2519b544b8aab515195282", size = 29498237, upload-time = "2025-01-16T21:34:13.726Z" },
    { url = "https://files.pythonhosted.org/packages/a0/13/59da54728351883c3c1d9fca1710ab8eee82c7beba585df8f25ca925f08f/imageio_ffmpeg-0.6.0-py3-none-win32.whl", hash = "sha256:196faa79366b4a82f95c0f4053191d2013f4714a715780f0ad2a68ff37483cc2", size = 19652251, upload-time = "2025-01-16T21:34:06.812Z" },
    { url = "https://files.pythonhosted.org/packages/2c/c6/fa760e12a2483469e2bf5058c5faff664acf66cadb4df2ad6205b016a73d/imageio_ffmpeg-0.6.0-py3-none-win_amd64.whl", hash = "sha256:02fa47c83703c37df6bfe4896aab339013f62bf02c5ebf2dce6da56af04ffc0a", size = 31246824, upload-time = "2025-01-16T21:34:28.6Z" },
]

[[package]]
name = "jinja2"
version = "3.1.6"
source = { registry = "https://pypi.org/simple" }
dependencies = [
    { name = "markupsafe" },
]
sdist = { url = "https://files.pythonhosted.org/packages/df/bf/f7da0350254c0ed7c72f3e33cef02e048281fec7ecec5f032d4aac52226b/jinja2-3.1.6.tar.gz", hash = "sha256:0137fb05990d35f1275a587e9aee6d56da821fc83491a0fb838183be43f66d6d", size = 245115, upload-time = "2025-03-05T20:05:02.478Z" }
wheels = [
    { url = "https://files.pythonhosted.org/packages/62/a1/3d680cbfd5f4b8f15abc1d571870c5fc3e594bb582bc3b64ea099db13e56/jinja2-3.1.6-py3-none-any.whl", hash = "sha256:85ece4451f492d0c13c5dd7c13a64681a86afae63a5f347908daf103ce6d2f67", size = 134899, upload-time = "2025-03-05T20:05:00.369Z" },
]

[[package]]
name = "kiwisolver"
version = "1.4.8"
source = { registry = "https://pypi.org/simple" }
sdist = { url = "https://files.pythonhosted.org/packages/82/59/7c91426a8ac292e1cdd53a63b6d9439abd573c875c3f92c146767dd33faf/kiwisolver-1.4.8.tar.gz", hash = "sha256:23d5f023bdc8c7e54eb65f03ca5d5bb25b601eac4d7f1a042888a1f45237987e", size = 97538, upload-time = "2024-12-24T18:30:51.519Z" }
wheels = [
    { url = "https://files.pythonhosted.org/packages/da/ed/c913ee28936c371418cb167b128066ffb20bbf37771eecc2c97edf8a6e4c/kiwisolver-1.4.8-cp311-cp311-macosx_10_9_universal2.whl", hash = "sha256:a4d3601908c560bdf880f07d94f31d734afd1bb71e96585cace0e38ef44c6d84", size = 124635, upload-time = "2024-12-24T18:28:51.826Z" },
    { url = "https://files.pythonhosted.org/packages/4c/45/4a7f896f7467aaf5f56ef093d1f329346f3b594e77c6a3c327b2d415f521/kiwisolver-1.4.8-cp311-cp311-macosx_10_9_x86_64.whl", hash = "sha256:856b269c4d28a5c0d5e6c1955ec36ebfd1651ac00e1ce0afa3e28da95293b561", size = 66717, upload-time = "2024-12-24T18:28:54.256Z" },
    { url = "https://files.pythonhosted.org/packages/5f/b4/c12b3ac0852a3a68f94598d4c8d569f55361beef6159dce4e7b624160da2/kiwisolver-1.4.8-cp311-cp311-macosx_11_0_arm64.whl", hash = "sha256:c2b9a96e0f326205af81a15718a9073328df1173a2619a68553decb7097fd5d7", size = 65413, upload-time = "2024-12-24T18:28:55.184Z" },
    { url = "https://files.pythonhosted.org/packages/a9/98/1df4089b1ed23d83d410adfdc5947245c753bddfbe06541c4aae330e9e70/kiwisolver-1.4.8-cp311-cp311-manylinux_2_12_i686.manylinux2010_i686.manylinux_2_17_i686.manylinux2014_i686.whl", hash = "sha256:c5020c83e8553f770cb3b5fc13faac40f17e0b205bd237aebd21d53d733adb03", size = 1343994, upload-time = "2024-12-24T18:28:57.493Z" },
    { url = "https://files.pythonhosted.org/packages/8d/bf/b4b169b050c8421a7c53ea1ea74e4ef9c335ee9013216c558a047f162d20/kiwisolver-1.4.8-cp311-cp311-manylinux_2_17_aarch64.manylinux2014_aarch64.whl", hash = "sha256:dace81d28c787956bfbfbbfd72fdcef014f37d9b48830829e488fdb32b49d954", size = 1434804, upload-time = "2024-12-24T18:29:00.077Z" },
    { url = "https://files.pythonhosted.org/packages/66/5a/e13bd341fbcf73325ea60fdc8af752addf75c5079867af2e04cc41f34434/kiwisolver-1.4.8-cp311-cp311-manylinux_2_17_ppc64le.manylinux2014_ppc64le.whl", hash = "sha256:11e1022b524bd48ae56c9b4f9296bce77e15a2e42a502cceba602f804b32bb79", size = 1450690, upload-time = "2024-12-24T18:29:01.401Z" },
    { url = "https://files.pythonhosted.org/packages/9b/4f/5955dcb376ba4a830384cc6fab7d7547bd6759fe75a09564910e9e3bb8ea/kiwisolver-1.4.8-cp311-cp311-manylinux_2_17_s390x.manylinux2014_s390x.whl", hash = "sha256:3b9b4d2892fefc886f30301cdd80debd8bb01ecdf165a449eb6e78f79f0fabd6", size = 1376839, upload-time = "2024-12-24T18:29:02.685Z" },
    { url = "https://files.pythonhosted.org/packages/3a/97/5edbed69a9d0caa2e4aa616ae7df8127e10f6586940aa683a496c2c280b9/kiwisolver-1.4.8-cp311-cp311-manylinux_2_17_x86_64.manylinux2014_x86_64.whl", hash = "sha256:3a96c0e790ee875d65e340ab383700e2b4891677b7fcd30a699146f9384a2bb0", size = 1435109, upload-time = "2024-12-24T18:29:04.113Z" },
    { url = "https://files.pythonhosted.org/packages/13/fc/e756382cb64e556af6c1809a1bbb22c141bbc2445049f2da06b420fe52bf/kiwisolver-1.4.8-cp311-cp311-musllinux_1_2_aarch64.whl", hash = "sha256:23454ff084b07ac54ca8be535f4174170c1094a4cff78fbae4f73a4bcc0d4dab", size = 2245269, upload-time = "2024-12-24T18:29:05.488Z" },
    { url = "https://files.pythonhosted.org/packages/76/15/e59e45829d7f41c776d138245cabae6515cb4eb44b418f6d4109c478b481/kiwisolver-1.4.8-cp311-cp311-musllinux_1_2_i686.whl", hash = "sha256:87b287251ad6488e95b4f0b4a79a6d04d3ea35fde6340eb38fbd1ca9cd35bbbc", size = 2393468, upload-time = "2024-12-24T18:29:06.79Z" },
    { url = "https://files.pythonhosted.org/packages/e9/39/483558c2a913ab8384d6e4b66a932406f87c95a6080112433da5ed668559/kiwisolver-1.4.8-cp311-cp311-musllinux_1_2_ppc64le.whl", hash = "sha256:b21dbe165081142b1232a240fc6383fd32cdd877ca6cc89eab93e5f5883e1c25", size = 2355394, upload-time = "2024-12-24T18:29:08.24Z" },
    { url = "https://files.pythonhosted.org/packages/01/aa/efad1fbca6570a161d29224f14b082960c7e08268a133fe5dc0f6906820e/kiwisolver-1.4.8-cp311-cp311-musllinux_1_2_s390x.whl", hash = "sha256:768cade2c2df13db52475bd28d3a3fac8c9eff04b0e9e2fda0f3760f20b3f7fc", size = 2490901, upload-time = "2024-12-24T18:29:09.653Z" },
    { url = "https://files.pythonhosted.org/packages/c9/4f/15988966ba46bcd5ab9d0c8296914436720dd67fca689ae1a75b4ec1c72f/kiwisolver-1.4.8-cp311-cp311-musllinux_1_2_x86_64.whl", hash = "sha256:d47cfb2650f0e103d4bf68b0b5804c68da97272c84bb12850d877a95c056bd67", size = 2312306, upload-time = "2024-12-24T18:29:12.644Z" },
    { url = "https://files.pythonhosted.org/packages/2d/27/bdf1c769c83f74d98cbc34483a972f221440703054894a37d174fba8aa68/kiwisolver-1.4.8-cp311-cp311-win_amd64.whl", hash = "sha256:ed33ca2002a779a2e20eeb06aea7721b6e47f2d4b8a8ece979d8ba9e2a167e34", size = 71966, upload-time = "2024-12-24T18:29:14.089Z" },
    { url = "https://files.pythonhosted.org/packages/4a/c9/9642ea855604aeb2968a8e145fc662edf61db7632ad2e4fb92424be6b6c0/kiwisolver-1.4.8-cp311-cp311-win_arm64.whl", hash = "sha256:16523b40aab60426ffdebe33ac374457cf62863e330a90a0383639ce14bf44b2", size = 65311, upload-time = "2024-12-24T18:29:15.892Z" },
    { url = "https://files.pythonhosted.org/packages/fc/aa/cea685c4ab647f349c3bc92d2daf7ae34c8e8cf405a6dcd3a497f58a2ac3/kiwisolver-1.4.8-cp312-cp312-macosx_10_13_universal2.whl", hash = "sha256:d6af5e8815fd02997cb6ad9bbed0ee1e60014438ee1a5c2444c96f87b8843502", size = 124152, upload-time = "2024-12-24T18:29:16.85Z" },
    { url = "https://files.pythonhosted.org/packages/c5/0b/8db6d2e2452d60d5ebc4ce4b204feeb16176a851fd42462f66ade6808084/kiwisolver-1.4.8-cp312-cp312-macosx_10_13_x86_64.whl", hash = "sha256:bade438f86e21d91e0cf5dd7c0ed00cda0f77c8c1616bd83f9fc157fa6760d31", size = 66555, upload-time = "2024-12-24T18:29:19.146Z" },
    { url = "https://files.pythonhosted.org/packages/60/26/d6a0db6785dd35d3ba5bf2b2df0aedc5af089962c6eb2cbf67a15b81369e/kiwisolver-1.4.8-cp312-cp312-macosx_11_0_arm64.whl", hash = "sha256:b83dc6769ddbc57613280118fb4ce3cd08899cc3369f7d0e0fab518a7cf37fdb", size = 65067, upload-time = "2024-12-24T18:29:20.096Z" },
    { url = "https://files.pythonhosted.org/packages/c9/ed/1d97f7e3561e09757a196231edccc1bcf59d55ddccefa2afc9c615abd8e0/kiwisolver-1.4.8-cp312-cp312-manylinux_2_12_i686.manylinux2010_i686.manylinux_2_17_i686.manylinux2014_i686.whl", hash = "sha256:111793b232842991be367ed828076b03d96202c19221b5ebab421ce8bcad016f", size = 1378443, upload-time = "2024-12-24T18:29:22.843Z" },
    { url = "https://files.pythonhosted.org/packages/29/61/39d30b99954e6b46f760e6289c12fede2ab96a254c443639052d1b573fbc/kiwisolver-1.4.8-cp312-cp312-manylinux_2_17_aarch64.manylinux2014_aarch64.whl", hash = "sha256:257af1622860e51b1a9d0ce387bf5c2c4f36a90594cb9514f55b074bcc787cfc", size = 1472728, upload-time = "2024-12-24T18:29:24.463Z" },
    { url = "https://files.pythonhosted.org/packages/0c/3e/804163b932f7603ef256e4a715e5843a9600802bb23a68b4e08c8c0ff61d/kiwisolver-1.4.8-cp312-cp312-manylinux_2_17_ppc64le.manylinux2014_ppc64le.whl", hash = "sha256:69b5637c3f316cab1ec1c9a12b8c5f4750a4c4b71af9157645bf32830e39c03a", size = 1478388, upload-time = "2024-12-24T18:29:25.776Z" },
    { url = "https://files.pythonhosted.org/packages/8a/9e/60eaa75169a154700be74f875a4d9961b11ba048bef315fbe89cb6999056/kiwisolver-1.4.8-cp312-cp312-manylinux_2_17_s390x.manylinux2014_s390x.whl", hash = "sha256:782bb86f245ec18009890e7cb8d13a5ef54dcf2ebe18ed65f795e635a96a1c6a", size = 1413849, upload-time = "2024-12-24T18:29:27.202Z" },
    { url = "https://files.pythonhosted.org/packages/bc/b3/9458adb9472e61a998c8c4d95cfdfec91c73c53a375b30b1428310f923e4/kiwisolver-1.4.8-cp312-cp312-manylinux_2_17_x86_64.manylinux2014_x86_64.whl", hash = "sha256:cc978a80a0db3a66d25767b03688f1147a69e6237175c0f4ffffaaedf744055a", size = 1475533, upload-time = "2024-12-24T18:29:28.638Z" },
    { url = "https://files.pythonhosted.org/packages/e4/7a/0a42d9571e35798de80aef4bb43a9b672aa7f8e58643d7bd1950398ffb0a/kiwisolver-1.4.8-cp312-cp312-musllinux_1_2_aarch64.whl", hash = "sha256:36dbbfd34838500a31f52c9786990d00150860e46cd5041386f217101350f0d3", size = 2268898, upload-time = "2024-12-24T18:29:30.368Z" },
    { url = "https://files.pythonhosted.org/packages/d9/07/1255dc8d80271400126ed8db35a1795b1a2c098ac3a72645075d06fe5c5d/kiwisolver-1.4.8-cp312-cp312-musllinux_1_2_i686.whl", hash = "sha256:eaa973f1e05131de5ff3569bbba7f5fd07ea0595d3870ed4a526d486fe57fa1b", size = 2425605, upload-time = "2024-12-24T18:29:33.151Z" },
    { url = "https://files.pythonhosted.org/packages/84/df/5a3b4cf13780ef6f6942df67b138b03b7e79e9f1f08f57c49957d5867f6e/kiwisolver-1.4.8-cp312-cp312-musllinux_1_2_ppc64le.whl", hash = "sha256:a66f60f8d0c87ab7f59b6fb80e642ebb29fec354a4dfad687ca4092ae69d04f4", size = 2375801, upload-time = "2024-12-24T18:29:34.584Z" },
    { url = "https://files.pythonhosted.org/packages/8f/10/2348d068e8b0f635c8c86892788dac7a6b5c0cb12356620ab575775aad89/kiwisolver-1.4.8-cp312-cp312-musllinux_1_2_s390x.whl", hash = "sha256:858416b7fb777a53f0c59ca08190ce24e9abbd3cffa18886a5781b8e3e26f65d", size = 2520077, upload-time = "2024-12-24T18:29:36.138Z" },
    { url = "https://files.pythonhosted.org/packages/32/d8/014b89fee5d4dce157d814303b0fce4d31385a2af4c41fed194b173b81ac/kiwisolver-1.4.8-cp312-cp312-musllinux_1_2_x86_64.whl", hash = "sha256:085940635c62697391baafaaeabdf3dd7a6c3643577dde337f4d66eba021b2b8", size = 2338410, upload-time = "2024-12-24T18:29:39.991Z" },
    { url = "https://files.pythonhosted.org/packages/bd/72/dfff0cc97f2a0776e1c9eb5bef1ddfd45f46246c6533b0191887a427bca5/kiwisolver-1.4.8-cp312-cp312-win_amd64.whl", hash = "sha256:01c3d31902c7db5fb6182832713d3b4122ad9317c2c5877d0539227d96bb2e50", size = 71853, upload-time = "2024-12-24T18:29:42.006Z" },
    { url = "https://files.pythonhosted.org/packages/dc/85/220d13d914485c0948a00f0b9eb419efaf6da81b7d72e88ce2391f7aed8d/kiwisolver-1.4.8-cp312-cp312-win_arm64.whl", hash = "sha256:a3c44cb68861de93f0c4a8175fbaa691f0aa22550c331fefef02b618a9dcb476", size = 65424, upload-time = "2024-12-24T18:29:44.38Z" },
    { url = "https://files.pythonhosted.org/packages/79/b3/e62464a652f4f8cd9006e13d07abad844a47df1e6537f73ddfbf1bc997ec/kiwisolver-1.4.8-cp313-cp313-macosx_10_13_universal2.whl", hash = "sha256:1c8ceb754339793c24aee1c9fb2485b5b1f5bb1c2c214ff13368431e51fc9a09", size = 124156, upload-time = "2024-12-24T18:29:45.368Z" },
    { url = "https://files.pythonhosted.org/packages/8d/2d/f13d06998b546a2ad4f48607a146e045bbe48030774de29f90bdc573df15/kiwisolver-1.4.8-cp313-cp313-macosx_10_13_x86_64.whl", hash = "sha256:54a62808ac74b5e55a04a408cda6156f986cefbcf0ada13572696b507cc92fa1", size = 66555, upload-time = "2024-12-24T18:29:46.37Z" },
    { url = "https://files.pythonhosted.org/packages/59/e3/b8bd14b0a54998a9fd1e8da591c60998dc003618cb19a3f94cb233ec1511/kiwisolver-1.4.8-cp313-cp313-macosx_11_0_arm64.whl", hash = "sha256:68269e60ee4929893aad82666821aaacbd455284124817af45c11e50a4b42e3c", size = 65071, upload-time = "2024-12-24T18:29:47.333Z" },
    { url = "https://files.pythonhosted.org/packages/f0/1c/6c86f6d85ffe4d0ce04228d976f00674f1df5dc893bf2dd4f1928748f187/kiwisolver-1.4.8-cp313-cp313-manylinux_2_12_i686.manylinux2010_i686.manylinux_2_17_i686.manylinux2014_i686.whl", hash = "sha256:34d142fba9c464bc3bbfeff15c96eab0e7310343d6aefb62a79d51421fcc5f1b", size = 1378053, upload-time = "2024-12-24T18:29:49.636Z" },
    { url = "https://files.pythonhosted.org/packages/4e/b9/1c6e9f6dcb103ac5cf87cb695845f5fa71379021500153566d8a8a9fc291/kiwisolver-1.4.8-cp313-cp313-manylinux_2_17_aarch64.manylinux2014_aarch64.whl", hash = "sha256:3ddc373e0eef45b59197de815b1b28ef89ae3955e7722cc9710fb91cd77b7f47", size = 1472278, upload-time = "2024-12-24T18:29:51.164Z" },
    { url = "https://files.pythonhosted.org/packages/ee/81/aca1eb176de671f8bda479b11acdc42c132b61a2ac861c883907dde6debb/kiwisolver-1.4.8-cp313-cp313-manylinux_2_17_ppc64le.manylinux2014_ppc64le.whl", hash = "sha256:77e6f57a20b9bd4e1e2cedda4d0b986ebd0216236f0106e55c28aea3d3d69b16", size = 1478139, upload-time = "2024-12-24T18:29:52.594Z" },
    { url = "https://files.pythonhosted.org/packages/49/f4/e081522473671c97b2687d380e9e4c26f748a86363ce5af48b4a28e48d06/kiwisolver-1.4.8-cp313-cp313-manylinux_2_17_s390x.manylinux2014_s390x.whl", hash = "sha256:08e77738ed7538f036cd1170cbed942ef749137b1311fa2bbe2a7fda2f6bf3cc", size = 1413517, upload-time = "2024-12-24T18:29:53.941Z" },
    { url = "https://files.pythonhosted.org/packages/8f/e9/6a7d025d8da8c4931522922cd706105aa32b3291d1add8c5427cdcd66e63/kiwisolver-1.4.8-cp313-cp313-manylinux_2_17_x86_64.manylinux2014_x86_64.whl", hash = "sha256:a5ce1e481a74b44dd5e92ff03ea0cb371ae7a0268318e202be06c8f04f4f1246", size = 1474952, upload-time = "2024-12-24T18:29:56.523Z" },
    { url = "https://files.pythonhosted.org/packages/82/13/13fa685ae167bee5d94b415991c4fc7bb0a1b6ebea6e753a87044b209678/kiwisolver-1.4.8-cp313-cp313-musllinux_1_2_aarch64.whl", hash = "sha256:fc2ace710ba7c1dfd1a3b42530b62b9ceed115f19a1656adefce7b1782a37794", size = 2269132, upload-time = "2024-12-24T18:29:57.989Z" },
    { url = "https://files.pythonhosted.org/packages/ef/92/bb7c9395489b99a6cb41d502d3686bac692586db2045adc19e45ee64ed23/kiwisolver-1.4.8-cp313-cp313-musllinux_1_2_i686.whl", hash = "sha256:3452046c37c7692bd52b0e752b87954ef86ee2224e624ef7ce6cb21e8c41cc1b", size = 2425997, upload-time = "2024-12-24T18:29:59.393Z" },
    { url = "https://files.pythonhosted.org/packages/ed/12/87f0e9271e2b63d35d0d8524954145837dd1a6c15b62a2d8c1ebe0f182b4/kiwisolver-1.4.8-cp313-cp313-musllinux_1_2_ppc64le.whl", hash = "sha256:7e9a60b50fe8b2ec6f448fe8d81b07e40141bfced7f896309df271a0b92f80f3", size = 2376060, upload-time = "2024-12-24T18:30:01.338Z" },
    { url = "https://files.pythonhosted.org/packages/02/6e/c8af39288edbce8bf0fa35dee427b082758a4b71e9c91ef18fa667782138/kiwisolver-1.4.8-cp313-cp313-musllinux_1_2_s390x.whl", hash = "sha256:918139571133f366e8362fa4a297aeba86c7816b7ecf0bc79168080e2bd79957", size = 2520471, upload-time = "2024-12-24T18:30:04.574Z" },
    { url = "https://files.pythonhosted.org/packages/13/78/df381bc7b26e535c91469f77f16adcd073beb3e2dd25042efd064af82323/kiwisolver-1.4.8-cp313-cp313-musllinux_1_2_x86_64.whl", hash = "sha256:e063ef9f89885a1d68dd8b2e18f5ead48653176d10a0e324e3b0030e3a69adeb", size = 2338793, upload-time = "2024-12-24T18:30:06.25Z" },
    { url = "https://files.pythonhosted.org/packages/d0/dc/c1abe38c37c071d0fc71c9a474fd0b9ede05d42f5a458d584619cfd2371a/kiwisolver-1.4.8-cp313-cp313-win_amd64.whl", hash = "sha256:a17b7c4f5b2c51bb68ed379defd608a03954a1845dfed7cc0117f1cc8a9b7fd2", size = 71855, upload-time = "2024-12-24T18:30:07.535Z" },
    { url = "https://files.pythonhosted.org/packages/a0/b6/21529d595b126ac298fdd90b705d87d4c5693de60023e0efcb4f387ed99e/kiwisolver-1.4.8-cp313-cp313-win_arm64.whl", hash = "sha256:3cd3bc628b25f74aedc6d374d5babf0166a92ff1317f46267f12d2ed54bc1d30", size = 65430, upload-time = "2024-12-24T18:30:08.504Z" },
    { url = "https://files.pythonhosted.org/packages/34/bd/b89380b7298e3af9b39f49334e3e2a4af0e04819789f04b43d560516c0c8/kiwisolver-1.4.8-cp313-cp313t-macosx_10_13_universal2.whl", hash = "sha256:370fd2df41660ed4e26b8c9d6bbcad668fbe2560462cba151a721d49e5b6628c", size = 126294, upload-time = "2024-12-24T18:30:09.508Z" },
    { url = "https://files.pythonhosted.org/packages/83/41/5857dc72e5e4148eaac5aa76e0703e594e4465f8ab7ec0fc60e3a9bb8fea/kiwisolver-1.4.8-cp313-cp313t-macosx_10_13_x86_64.whl", hash = "sha256:84a2f830d42707de1d191b9490ac186bf7997a9495d4e9072210a1296345f7dc", size = 67736, upload-time = "2024-12-24T18:30:11.039Z" },
    { url = "https://files.pythonhosted.org/packages/e1/d1/be059b8db56ac270489fb0b3297fd1e53d195ba76e9bbb30e5401fa6b759/kiwisolver-1.4.8-cp313-cp313t-macosx_11_0_arm64.whl", hash = "sha256:7a3ad337add5148cf51ce0b55642dc551c0b9d6248458a757f98796ca7348712", size = 66194, upload-time = "2024-12-24T18:30:14.886Z" },
    { url = "https://files.pythonhosted.org/packages/e1/83/4b73975f149819eb7dcf9299ed467eba068ecb16439a98990dcb12e63fdd/kiwisolver-1.4.8-cp313-cp313t-manylinux_2_12_i686.manylinux2010_i686.manylinux_2_17_i686.manylinux2014_i686.whl", hash = "sha256:7506488470f41169b86d8c9aeff587293f530a23a23a49d6bc64dab66bedc71e", size = 1465942, upload-time = "2024-12-24T18:30:18.927Z" },
    { url = "https://files.pythonhosted.org/packages/c7/2c/30a5cdde5102958e602c07466bce058b9d7cb48734aa7a4327261ac8e002/kiwisolver-1.4.8-cp313-cp313t-manylinux_2_17_aarch64.manylinux2014_aarch64.whl", hash = "sha256:2f0121b07b356a22fb0414cec4666bbe36fd6d0d759db3d37228f496ed67c880", size = 1595341, upload-time = "2024-12-24T18:30:22.102Z" },
    { url = "https://files.pythonhosted.org/packages/ff/9b/1e71db1c000385aa069704f5990574b8244cce854ecd83119c19e83c9586/kiwisolver-1.4.8-cp313-cp313t-manylinux_2_17_ppc64le.manylinux2014_ppc64le.whl", hash = "sha256:d6d6bd87df62c27d4185de7c511c6248040afae67028a8a22012b010bc7ad062", size = 1598455, upload-time = "2024-12-24T18:30:24.947Z" },
    { url = "https://files.pythonhosted.org/packages/85/92/c8fec52ddf06231b31cbb779af77e99b8253cd96bd135250b9498144c78b/kiwisolver-1.4.8-cp313-cp313t-manylinux_2_17_s390x.manylinux2014_s390x.whl", hash = "sha256:291331973c64bb9cce50bbe871fb2e675c4331dab4f31abe89f175ad7679a4d7", size = 1522138, upload-time = "2024-12-24T18:30:26.286Z" },
    { url = "https://files.pythonhosted.org/packages/0b/51/9eb7e2cd07a15d8bdd976f6190c0164f92ce1904e5c0c79198c4972926b7/kiwisolver-1.4.8-cp313-cp313t-manylinux_2_17_x86_64.manylinux2014_x86_64.whl", hash = "sha256:893f5525bb92d3d735878ec00f781b2de998333659507d29ea4466208df37bed", size = 1582857, upload-time = "2024-12-24T18:30:28.86Z" },
    { url = "https://files.pythonhosted.org/packages/0f/95/c5a00387a5405e68ba32cc64af65ce881a39b98d73cc394b24143bebc5b8/kiwisolver-1.4.8-cp313-cp313t-musllinux_1_2_aarch64.whl", hash = "sha256:b47a465040146981dc9db8647981b8cb96366fbc8d452b031e4f8fdffec3f26d", size = 2293129, upload-time = "2024-12-24T18:30:30.34Z" },
    { url = "https://files.pythonhosted.org/packages/44/83/eeb7af7d706b8347548313fa3a3a15931f404533cc54fe01f39e830dd231/kiwisolver-1.4.8-cp313-cp313t-musllinux_1_2_i686.whl", hash = "sha256:99cea8b9dd34ff80c521aef46a1dddb0dcc0283cf18bde6d756f1e6f31772165", size = 2421538, upload-time = "2024-12-24T18:30:33.334Z" },
    { url = "https://files.pythonhosted.org/packages/05/f9/27e94c1b3eb29e6933b6986ffc5fa1177d2cd1f0c8efc5f02c91c9ac61de/kiwisolver-1.4.8-cp313-cp313t-musllinux_1_2_ppc64le.whl", hash = "sha256:151dffc4865e5fe6dafce5480fab84f950d14566c480c08a53c663a0020504b6", size = 2390661, upload-time = "2024-12-24T18:30:34.939Z" },
    { url = "https://files.pythonhosted.org/packages/d9/d4/3c9735faa36ac591a4afcc2980d2691000506050b7a7e80bcfe44048daa7/kiwisolver-1.4.8-cp313-cp313t-musllinux_1_2_s390x.whl", hash = "sha256:577facaa411c10421314598b50413aa1ebcf5126f704f1e5d72d7e4e9f020d90", size = 2546710, upload-time = "2024-12-24T18:30:37.281Z" },
    { url = "https://files.pythonhosted.org/packages/4c/fa/be89a49c640930180657482a74970cdcf6f7072c8d2471e1babe17a222dc/kiwisolver-1.4.8-cp313-cp313t-musllinux_1_2_x86_64.whl", hash = "sha256:be4816dc51c8a471749d664161b434912eee82f2ea66bd7628bd14583a833e85", size = 2349213, upload-time = "2024-12-24T18:30:40.019Z" },
]

[[package]]
name = "markdown"
version = "3.8.2"
source = { registry = "https://pypi.org/simple" }
sdist = { url = "https://files.pythonhosted.org/packages/d7/c2/4ab49206c17f75cb08d6311171f2d65798988db4360c4d1485bd0eedd67c/markdown-3.8.2.tar.gz", hash = "sha256:247b9a70dd12e27f67431ce62523e675b866d254f900c4fe75ce3dda62237c45", size = 362071, upload-time = "2025-06-19T17:12:44.483Z" }
wheels = [
    { url = "https://files.pythonhosted.org/packages/96/2b/34cc11786bc00d0f04d0f5fdc3a2b1ae0b6239eef72d3d345805f9ad92a1/markdown-3.8.2-py3-none-any.whl", hash = "sha256:5c83764dbd4e00bdd94d85a19b8d55ccca20fe35b2e678a1422b380324dd5f24", size = 106827, upload-time = "2025-06-19T17:12:42.994Z" },
]

[[package]]
name = "markdown-it-py"
version = "3.0.0"
source = { registry = "https://pypi.org/simple" }
dependencies = [
    { name = "mdurl" },
]
sdist = { url = "https://files.pythonhosted.org/packages/38/71/3b932df36c1a044d397a1f92d1cf91ee0a503d91e470cbd670aa66b07ed0/markdown-it-py-3.0.0.tar.gz", hash = "sha256:e3f60a94fa066dc52ec76661e37c851cb232d92f9886b15cb560aaada2df8feb", size = 74596, upload-time = "2023-06-03T06:41:14.443Z" }
wheels = [
    { url = "https://files.pythonhosted.org/packages/42/d7/1ec15b46af6af88f19b8e5ffea08fa375d433c998b8a7639e76935c14f1f/markdown_it_py-3.0.0-py3-none-any.whl", hash = "sha256:355216845c60bd96232cd8d8c40e8f9765cc86f46880e43a8fd22dc1a1a8cab1", size = 87528, upload-time = "2023-06-03T06:41:11.019Z" },
]

[[package]]
name = "markdown-it-py"
version = "3.0.0"
source = { registry = "https://pypi.org/simple" }
dependencies = [
    { name = "mdurl" },
]
sdist = { url = "https://files.pythonhosted.org/packages/38/71/3b932df36c1a044d397a1f92d1cf91ee0a503d91e470cbd670aa66b07ed0/markdown-it-py-3.0.0.tar.gz", hash = "sha256:e3f60a94fa066dc52ec76661e37c851cb232d92f9886b15cb560aaada2df8feb", size = 74596 }
wheels = [
    { url = "https://files.pythonhosted.org/packages/42/d7/1ec15b46af6af88f19b8e5ffea08fa375d433c998b8a7639e76935c14f1f/markdown_it_py-3.0.0-py3-none-any.whl", hash = "sha256:355216845c60bd96232cd8d8c40e8f9765cc86f46880e43a8fd22dc1a1a8cab1", size = 87528 },
]

[[package]]
name = "markupsafe"
version = "3.0.2"
source = { registry = "https://pypi.org/simple" }
sdist = { url = "https://files.pythonhosted.org/packages/b2/97/5d42485e71dfc078108a86d6de8fa46db44a1a9295e89c5d6d4a06e23a62/markupsafe-3.0.2.tar.gz", hash = "sha256:ee55d3edf80167e48ea11a923c7386f4669df67d7994554387f84e7d8b0a2bf0", size = 20537, upload-time = "2024-10-18T15:21:54.129Z" }
wheels = [
    { url = "https://files.pythonhosted.org/packages/6b/28/bbf83e3f76936960b850435576dd5e67034e200469571be53f69174a2dfd/MarkupSafe-3.0.2-cp311-cp311-macosx_10_9_universal2.whl", hash = "sha256:9025b4018f3a1314059769c7bf15441064b2207cb3f065e6ea1e7359cb46db9d", size = 14353, upload-time = "2024-10-18T15:21:02.187Z" },
    { url = "https://files.pythonhosted.org/packages/6c/30/316d194b093cde57d448a4c3209f22e3046c5bb2fb0820b118292b334be7/MarkupSafe-3.0.2-cp311-cp311-macosx_11_0_arm64.whl", hash = "sha256:93335ca3812df2f366e80509ae119189886b0f3c2b81325d39efdb84a1e2ae93", size = 12392, upload-time = "2024-10-18T15:21:02.941Z" },
    { url = "https://files.pythonhosted.org/packages/f2/96/9cdafba8445d3a53cae530aaf83c38ec64c4d5427d975c974084af5bc5d2/MarkupSafe-3.0.2-cp311-cp311-manylinux_2_17_aarch64.manylinux2014_aarch64.whl", hash = "sha256:2cb8438c3cbb25e220c2ab33bb226559e7afb3baec11c4f218ffa7308603c832", size = 23984, upload-time = "2024-10-18T15:21:03.953Z" },
    { url = "https://files.pythonhosted.org/packages/f1/a4/aefb044a2cd8d7334c8a47d3fb2c9f328ac48cb349468cc31c20b539305f/MarkupSafe-3.0.2-cp311-cp311-manylinux_2_17_x86_64.manylinux2014_x86_64.whl", hash = "sha256:a123e330ef0853c6e822384873bef7507557d8e4a082961e1defa947aa59ba84", size = 23120, upload-time = "2024-10-18T15:21:06.495Z" },
    { url = "https://files.pythonhosted.org/packages/8d/21/5e4851379f88f3fad1de30361db501300d4f07bcad047d3cb0449fc51f8c/MarkupSafe-3.0.2-cp311-cp311-manylinux_2_5_i686.manylinux1_i686.manylinux_2_17_i686.manylinux2014_i686.whl", hash = "sha256:1e084f686b92e5b83186b07e8a17fc09e38fff551f3602b249881fec658d3eca", size = 23032, upload-time = "2024-10-18T15:21:07.295Z" },
    { url = "https://files.pythonhosted.org/packages/00/7b/e92c64e079b2d0d7ddf69899c98842f3f9a60a1ae72657c89ce2655c999d/MarkupSafe-3.0.2-cp311-cp311-musllinux_1_2_aarch64.whl", hash = "sha256:d8213e09c917a951de9d09ecee036d5c7d36cb6cb7dbaece4c71a60d79fb9798", size = 24057, upload-time = "2024-10-18T15:21:08.073Z" },
    { url = "https://files.pythonhosted.org/packages/f9/ac/46f960ca323037caa0a10662ef97d0a4728e890334fc156b9f9e52bcc4ca/MarkupSafe-3.0.2-cp311-cp311-musllinux_1_2_i686.whl", hash = "sha256:5b02fb34468b6aaa40dfc198d813a641e3a63b98c2b05a16b9f80b7ec314185e", size = 23359, upload-time = "2024-10-18T15:21:09.318Z" },
    { url = "https://files.pythonhosted.org/packages/69/84/83439e16197337b8b14b6a5b9c2105fff81d42c2a7c5b58ac7b62ee2c3b1/MarkupSafe-3.0.2-cp311-cp311-musllinux_1_2_x86_64.whl", hash = "sha256:0bff5e0ae4ef2e1ae4fdf2dfd5b76c75e5c2fa4132d05fc1b0dabcd20c7e28c4", size = 23306, upload-time = "2024-10-18T15:21:10.185Z" },
    { url = "https://files.pythonhosted.org/packages/9a/34/a15aa69f01e2181ed8d2b685c0d2f6655d5cca2c4db0ddea775e631918cd/MarkupSafe-3.0.2-cp311-cp311-win32.whl", hash = "sha256:6c89876f41da747c8d3677a2b540fb32ef5715f97b66eeb0c6b66f5e3ef6f59d", size = 15094, upload-time = "2024-10-18T15:21:11.005Z" },
    { url = "https://files.pythonhosted.org/packages/da/b8/3a3bd761922d416f3dc5d00bfbed11f66b1ab89a0c2b6e887240a30b0f6b/MarkupSafe-3.0.2-cp311-cp311-win_amd64.whl", hash = "sha256:70a87b411535ccad5ef2f1df5136506a10775d267e197e4cf531ced10537bd6b", size = 15521, upload-time = "2024-10-18T15:21:12.911Z" },
    { url = "https://files.pythonhosted.org/packages/22/09/d1f21434c97fc42f09d290cbb6350d44eb12f09cc62c9476effdb33a18aa/MarkupSafe-3.0.2-cp312-cp312-macosx_10_13_universal2.whl", hash = "sha256:9778bd8ab0a994ebf6f84c2b949e65736d5575320a17ae8984a77fab08db94cf", size = 14274, upload-time = "2024-10-18T15:21:13.777Z" },
    { url = "https://files.pythonhosted.org/packages/6b/b0/18f76bba336fa5aecf79d45dcd6c806c280ec44538b3c13671d49099fdd0/MarkupSafe-3.0.2-cp312-cp312-macosx_11_0_arm64.whl", hash = "sha256:846ade7b71e3536c4e56b386c2a47adf5741d2d8b94ec9dc3e92e5e1ee1e2225", size = 12348, upload-time = "2024-10-18T15:21:14.822Z" },
    { url = "https://files.pythonhosted.org/packages/e0/25/dd5c0f6ac1311e9b40f4af06c78efde0f3b5cbf02502f8ef9501294c425b/MarkupSafe-3.0.2-cp312-cp312-manylinux_2_17_aarch64.manylinux2014_aarch64.whl", hash = "sha256:1c99d261bd2d5f6b59325c92c73df481e05e57f19837bdca8413b9eac4bd8028", size = 24149, upload-time = "2024-10-18T15:21:15.642Z" },
    { url = "https://files.pythonhosted.org/packages/f3/f0/89e7aadfb3749d0f52234a0c8c7867877876e0a20b60e2188e9850794c17/MarkupSafe-3.0.2-cp312-cp312-manylinux_2_17_x86_64.manylinux2014_x86_64.whl", hash = "sha256:e17c96c14e19278594aa4841ec148115f9c7615a47382ecb6b82bd8fea3ab0c8", size = 23118, upload-time = "2024-10-18T15:21:17.133Z" },
    { url = "https://files.pythonhosted.org/packages/d5/da/f2eeb64c723f5e3777bc081da884b414671982008c47dcc1873d81f625b6/MarkupSafe-3.0.2-cp312-cp312-manylinux_2_5_i686.manylinux1_i686.manylinux_2_17_i686.manylinux2014_i686.whl", hash = "sha256:88416bd1e65dcea10bc7569faacb2c20ce071dd1f87539ca2ab364bf6231393c", size = 22993, upload-time = "2024-10-18T15:21:18.064Z" },
    { url = "https://files.pythonhosted.org/packages/da/0e/1f32af846df486dce7c227fe0f2398dc7e2e51d4a370508281f3c1c5cddc/MarkupSafe-3.0.2-cp312-cp312-musllinux_1_2_aarch64.whl", hash = "sha256:2181e67807fc2fa785d0592dc2d6206c019b9502410671cc905d132a92866557", size = 24178, upload-time = "2024-10-18T15:21:18.859Z" },
    { url = "https://files.pythonhosted.org/packages/c4/f6/bb3ca0532de8086cbff5f06d137064c8410d10779c4c127e0e47d17c0b71/MarkupSafe-3.0.2-cp312-cp312-musllinux_1_2_i686.whl", hash = "sha256:52305740fe773d09cffb16f8ed0427942901f00adedac82ec8b67752f58a1b22", size = 23319, upload-time = "2024-10-18T15:21:19.671Z" },
    { url = "https://files.pythonhosted.org/packages/a2/82/8be4c96ffee03c5b4a034e60a31294daf481e12c7c43ab8e34a1453ee48b/MarkupSafe-3.0.2-cp312-cp312-musllinux_1_2_x86_64.whl", hash = "sha256:ad10d3ded218f1039f11a75f8091880239651b52e9bb592ca27de44eed242a48", size = 23352, upload-time = "2024-10-18T15:21:20.971Z" },
    { url = "https://files.pythonhosted.org/packages/51/ae/97827349d3fcffee7e184bdf7f41cd6b88d9919c80f0263ba7acd1bbcb18/MarkupSafe-3.0.2-cp312-cp312-win32.whl", hash = "sha256:0f4ca02bea9a23221c0182836703cbf8930c5e9454bacce27e767509fa286a30", size = 15097, upload-time = "2024-10-18T15:21:22.646Z" },
    { url = "https://files.pythonhosted.org/packages/c1/80/a61f99dc3a936413c3ee4e1eecac96c0da5ed07ad56fd975f1a9da5bc630/MarkupSafe-3.0.2-cp312-cp312-win_amd64.whl", hash = "sha256:8e06879fc22a25ca47312fbe7c8264eb0b662f6db27cb2d3bbbc74b1df4b9b87", size = 15601, upload-time = "2024-10-18T15:21:23.499Z" },
    { url = "https://files.pythonhosted.org/packages/83/0e/67eb10a7ecc77a0c2bbe2b0235765b98d164d81600746914bebada795e97/MarkupSafe-3.0.2-cp313-cp313-macosx_10_13_universal2.whl", hash = "sha256:ba9527cdd4c926ed0760bc301f6728ef34d841f405abf9d4f959c478421e4efd", size = 14274, upload-time = "2024-10-18T15:21:24.577Z" },
    { url = "https://files.pythonhosted.org/packages/2b/6d/9409f3684d3335375d04e5f05744dfe7e9f120062c9857df4ab490a1031a/MarkupSafe-3.0.2-cp313-cp313-macosx_11_0_arm64.whl", hash = "sha256:f8b3d067f2e40fe93e1ccdd6b2e1d16c43140e76f02fb1319a05cf2b79d99430", size = 12352, upload-time = "2024-10-18T15:21:25.382Z" },
    { url = "https://files.pythonhosted.org/packages/d2/f5/6eadfcd3885ea85fe2a7c128315cc1bb7241e1987443d78c8fe712d03091/MarkupSafe-3.0.2-cp313-cp313-manylinux_2_17_aarch64.manylinux2014_aarch64.whl", hash = "sha256:569511d3b58c8791ab4c2e1285575265991e6d8f8700c7be0e88f86cb0672094", size = 24122, upload-time = "2024-10-18T15:21:26.199Z" },
    { url = "https://files.pythonhosted.org/packages/0c/91/96cf928db8236f1bfab6ce15ad070dfdd02ed88261c2afafd4b43575e9e9/MarkupSafe-3.0.2-cp313-cp313-manylinux_2_17_x86_64.manylinux2014_x86_64.whl", hash = "sha256:15ab75ef81add55874e7ab7055e9c397312385bd9ced94920f2802310c930396", size = 23085, upload-time = "2024-10-18T15:21:27.029Z" },
    { url = "https://files.pythonhosted.org/packages/c2/cf/c9d56af24d56ea04daae7ac0940232d31d5a8354f2b457c6d856b2057d69/MarkupSafe-3.0.2-cp313-cp313-manylinux_2_5_i686.manylinux1_i686.manylinux_2_17_i686.manylinux2014_i686.whl", hash = "sha256:f3818cb119498c0678015754eba762e0d61e5b52d34c8b13d770f0719f7b1d79", size = 22978, upload-time = "2024-10-18T15:21:27.846Z" },
    { url = "https://files.pythonhosted.org/packages/2a/9f/8619835cd6a711d6272d62abb78c033bda638fdc54c4e7f4272cf1c0962b/MarkupSafe-3.0.2-cp313-cp313-musllinux_1_2_aarch64.whl", hash = "sha256:cdb82a876c47801bb54a690c5ae105a46b392ac6099881cdfb9f6e95e4014c6a", size = 24208, upload-time = "2024-10-18T15:21:28.744Z" },
    { url = "https://files.pythonhosted.org/packages/f9/bf/176950a1792b2cd2102b8ffeb5133e1ed984547b75db47c25a67d3359f77/MarkupSafe-3.0.2-cp313-cp313-musllinux_1_2_i686.whl", hash = "sha256:cabc348d87e913db6ab4aa100f01b08f481097838bdddf7c7a84b7575b7309ca", size = 23357, upload-time = "2024-10-18T15:21:29.545Z" },
    { url = "https://files.pythonhosted.org/packages/ce/4f/9a02c1d335caabe5c4efb90e1b6e8ee944aa245c1aaaab8e8a618987d816/MarkupSafe-3.0.2-cp313-cp313-musllinux_1_2_x86_64.whl", hash = "sha256:444dcda765c8a838eaae23112db52f1efaf750daddb2d9ca300bcae1039adc5c", size = 23344, upload-time = "2024-10-18T15:21:30.366Z" },
    { url = "https://files.pythonhosted.org/packages/ee/55/c271b57db36f748f0e04a759ace9f8f759ccf22b4960c270c78a394f58be/MarkupSafe-3.0.2-cp313-cp313-win32.whl", hash = "sha256:bcf3e58998965654fdaff38e58584d8937aa3096ab5354d493c77d1fdd66d7a1", size = 15101, upload-time = "2024-10-18T15:21:31.207Z" },
    { url = "https://files.pythonhosted.org/packages/29/88/07df22d2dd4df40aba9f3e402e6dc1b8ee86297dddbad4872bd5e7b0094f/MarkupSafe-3.0.2-cp313-cp313-win_amd64.whl", hash = "sha256:e6a2a455bd412959b57a172ce6328d2dd1f01cb2135efda2e4576e8a23fa3b0f", size = 15603, upload-time = "2024-10-18T15:21:32.032Z" },
    { url = "https://files.pythonhosted.org/packages/62/6a/8b89d24db2d32d433dffcd6a8779159da109842434f1dd2f6e71f32f738c/MarkupSafe-3.0.2-cp313-cp313t-macosx_10_13_universal2.whl", hash = "sha256:b5a6b3ada725cea8a5e634536b1b01c30bcdcd7f9c6fff4151548d5bf6b3a36c", size = 14510, upload-time = "2024-10-18T15:21:33.625Z" },
    { url = "https://files.pythonhosted.org/packages/7a/06/a10f955f70a2e5a9bf78d11a161029d278eeacbd35ef806c3fd17b13060d/MarkupSafe-3.0.2-cp313-cp313t-macosx_11_0_arm64.whl", hash = "sha256:a904af0a6162c73e3edcb969eeeb53a63ceeb5d8cf642fade7d39e7963a22ddb", size = 12486, upload-time = "2024-10-18T15:21:34.611Z" },
    { url = "https://files.pythonhosted.org/packages/34/cf/65d4a571869a1a9078198ca28f39fba5fbb910f952f9dbc5220afff9f5e6/MarkupSafe-3.0.2-cp313-cp313t-manylinux_2_17_aarch64.manylinux2014_aarch64.whl", hash = "sha256:4aa4e5faecf353ed117801a068ebab7b7e09ffb6e1d5e412dc852e0da018126c", size = 25480, upload-time = "2024-10-18T15:21:35.398Z" },
    { url = "https://files.pythonhosted.org/packages/0c/e3/90e9651924c430b885468b56b3d597cabf6d72be4b24a0acd1fa0e12af67/MarkupSafe-3.0.2-cp313-cp313t-manylinux_2_17_x86_64.manylinux2014_x86_64.whl", hash = "sha256:c0ef13eaeee5b615fb07c9a7dadb38eac06a0608b41570d8ade51c56539e509d", size = 23914, upload-time = "2024-10-18T15:21:36.231Z" },
    { url = "https://files.pythonhosted.org/packages/66/8c/6c7cf61f95d63bb866db39085150df1f2a5bd3335298f14a66b48e92659c/MarkupSafe-3.0.2-cp313-cp313t-manylinux_2_5_i686.manylinux1_i686.manylinux_2_17_i686.manylinux2014_i686.whl", hash = "sha256:d16a81a06776313e817c951135cf7340a3e91e8c1ff2fac444cfd75fffa04afe", size = 23796, upload-time = "2024-10-18T15:21:37.073Z" },
    { url = "https://files.pythonhosted.org/packages/bb/35/cbe9238ec3f47ac9a7c8b3df7a808e7cb50fe149dc7039f5f454b3fba218/MarkupSafe-3.0.2-cp313-cp313t-musllinux_1_2_aarch64.whl", hash = "sha256:6381026f158fdb7c72a168278597a5e3a5222e83ea18f543112b2662a9b699c5", size = 25473, upload-time = "2024-10-18T15:21:37.932Z" },
    { url = "https://files.pythonhosted.org/packages/e6/32/7621a4382488aa283cc05e8984a9c219abad3bca087be9ec77e89939ded9/MarkupSafe-3.0.2-cp313-cp313t-musllinux_1_2_i686.whl", hash = "sha256:3d79d162e7be8f996986c064d1c7c817f6df3a77fe3d6859f6f9e7be4b8c213a", size = 24114, upload-time = "2024-10-18T15:21:39.799Z" },
    { url = "https://files.pythonhosted.org/packages/0d/80/0985960e4b89922cb5a0bac0ed39c5b96cbc1a536a99f30e8c220a996ed9/MarkupSafe-3.0.2-cp313-cp313t-musllinux_1_2_x86_64.whl", hash = "sha256:131a3c7689c85f5ad20f9f6fb1b866f402c445b220c19fe4308c0b147ccd2ad9", size = 24098, upload-time = "2024-10-18T15:21:40.813Z" },
    { url = "https://files.pythonhosted.org/packages/82/78/fedb03c7d5380df2427038ec8d973587e90561b2d90cd472ce9254cf348b/MarkupSafe-3.0.2-cp313-cp313t-win32.whl", hash = "sha256:ba8062ed2cf21c07a9e295d5b8a2a5ce678b913b45fdf68c32d95d6c1291e0b6", size = 15208, upload-time = "2024-10-18T15:21:41.814Z" },
    { url = "https://files.pythonhosted.org/packages/4f/65/6079a46068dfceaeabb5dcad6d674f5f5c61a6fa5673746f42a9f4c233b3/MarkupSafe-3.0.2-cp313-cp313t-win_amd64.whl", hash = "sha256:e444a31f8db13eb18ada366ab3cf45fd4b31e4db1236a4448f68778c1d1a5a2f", size = 15739, upload-time = "2024-10-18T15:21:42.784Z" },
]

[[package]]
name = "matplotlib"
version = "3.10.5"
source = { registry = "https://pypi.org/simple" }
dependencies = [
    { name = "contourpy" },
    { name = "cycler" },
    { name = "fonttools" },
    { name = "kiwisolver" },
    { name = "numpy" },
    { name = "packaging" },
    { name = "pillow" },
    { name = "pyparsing" },
    { name = "python-dateutil" },
]
sdist = { url = "https://files.pythonhosted.org/packages/43/91/f2939bb60b7ebf12478b030e0d7f340247390f402b3b189616aad790c366/matplotlib-3.10.5.tar.gz", hash = "sha256:352ed6ccfb7998a00881692f38b4ca083c691d3e275b4145423704c34c909076", size = 34804044, upload-time = "2025-07-31T18:09:33.805Z" }
wheels = [
    { url = "https://files.pythonhosted.org/packages/aa/c7/1f2db90a1d43710478bb1e9b57b162852f79234d28e4f48a28cc415aa583/matplotlib-3.10.5-cp311-cp311-macosx_10_12_x86_64.whl", hash = "sha256:dcfc39c452c6a9f9028d3e44d2d721484f665304857188124b505b2c95e1eecf", size = 8239216, upload-time = "2025-07-31T18:07:51.947Z" },
    { url = "https://files.pythonhosted.org/packages/82/6d/ca6844c77a4f89b1c9e4d481c412e1d1dbabf2aae2cbc5aa2da4a1d6683e/matplotlib-3.10.5-cp311-cp311-macosx_11_0_arm64.whl", hash = "sha256:903352681b59f3efbf4546985142a9686ea1d616bb054b09a537a06e4b892ccf", size = 8102130, upload-time = "2025-07-31T18:07:53.65Z" },
    { url = "https://files.pythonhosted.org/packages/1d/1e/5e187a30cc673a3e384f3723e5f3c416033c1d8d5da414f82e4e731128ea/matplotlib-3.10.5-cp311-cp311-manylinux2014_x86_64.manylinux_2_17_x86_64.whl", hash = "sha256:080c3676a56b8ee1c762bcf8fca3fe709daa1ee23e6ef06ad9f3fc17332f2d2a", size = 8666471, upload-time = "2025-07-31T18:07:55.304Z" },
    { url = "https://files.pythonhosted.org/packages/03/c0/95540d584d7d645324db99a845ac194e915ef75011a0d5e19e1b5cee7e69/matplotlib-3.10.5-cp311-cp311-manylinux_2_27_aarch64.manylinux_2_28_aarch64.whl", hash = "sha256:4b4984d5064a35b6f66d2c11d668565f4389b1119cc64db7a4c1725bc11adffc", size = 9500518, upload-time = "2025-07-31T18:07:57.199Z" },
    { url = "https://files.pythonhosted.org/packages/ba/2e/e019352099ea58b4169adb9c6e1a2ad0c568c6377c2b677ee1f06de2adc7/matplotlib-3.10.5-cp311-cp311-musllinux_1_2_x86_64.whl", hash = "sha256:3967424121d3a46705c9fa9bdb0931de3228f13f73d7bb03c999c88343a89d89", size = 9552372, upload-time = "2025-07-31T18:07:59.41Z" },
    { url = "https://files.pythonhosted.org/packages/b7/81/3200b792a5e8b354f31f4101ad7834743ad07b6d620259f2059317b25e4d/matplotlib-3.10.5-cp311-cp311-win_amd64.whl", hash = "sha256:33775bbeb75528555a15ac29396940128ef5613cf9a2d31fb1bfd18b3c0c0903", size = 8100634, upload-time = "2025-07-31T18:08:01.801Z" },
    { url = "https://files.pythonhosted.org/packages/52/46/a944f6f0c1f5476a0adfa501969d229ce5ae60cf9a663be0e70361381f89/matplotlib-3.10.5-cp311-cp311-win_arm64.whl", hash = "sha256:c61333a8e5e6240e73769d5826b9a31d8b22df76c0778f8480baf1b4b01c9420", size = 7978880, upload-time = "2025-07-31T18:08:03.407Z" },
    { url = "https://files.pythonhosted.org/packages/66/1e/c6f6bcd882d589410b475ca1fc22e34e34c82adff519caf18f3e6dd9d682/matplotlib-3.10.5-cp312-cp312-macosx_10_13_x86_64.whl", hash = "sha256:00b6feadc28a08bd3c65b2894f56cf3c94fc8f7adcbc6ab4516ae1e8ed8f62e2", size = 8253056, upload-time = "2025-07-31T18:08:05.385Z" },
    { url = "https://files.pythonhosted.org/packages/53/e6/d6f7d1b59413f233793dda14419776f5f443bcccb2dfc84b09f09fe05dbe/matplotlib-3.10.5-cp312-cp312-macosx_11_0_arm64.whl", hash = "sha256:ee98a5c5344dc7f48dc261b6ba5d9900c008fc12beb3fa6ebda81273602cc389", size = 8110131, upload-time = "2025-07-31T18:08:07.293Z" },
    { url = "https://files.pythonhosted.org/packages/66/2b/bed8a45e74957549197a2ac2e1259671cd80b55ed9e1fe2b5c94d88a9202/matplotlib-3.10.5-cp312-cp312-manylinux2014_x86_64.manylinux_2_17_x86_64.whl", hash = "sha256:a17e57e33de901d221a07af32c08870ed4528db0b6059dce7d7e65c1122d4bea", size = 8669603, upload-time = "2025-07-31T18:08:09.064Z" },
    { url = "https://files.pythonhosted.org/packages/7e/a7/315e9435b10d057f5e52dfc603cd353167ae28bb1a4e033d41540c0067a4/matplotlib-3.10.5-cp312-cp312-manylinux_2_27_aarch64.manylinux_2_28_aarch64.whl", hash = "sha256:97b9d6443419085950ee4a5b1ee08c363e5c43d7176e55513479e53669e88468", size = 9508127, upload-time = "2025-07-31T18:08:10.845Z" },
    { url = "https://files.pythonhosted.org/packages/7f/d9/edcbb1f02ca99165365d2768d517898c22c6040187e2ae2ce7294437c413/matplotlib-3.10.5-cp312-cp312-musllinux_1_2_x86_64.whl", hash = "sha256:ceefe5d40807d29a66ae916c6a3915d60ef9f028ce1927b84e727be91d884369", size = 9566926, upload-time = "2025-07-31T18:08:13.186Z" },
    { url = "https://files.pythonhosted.org/packages/3b/d9/6dd924ad5616c97b7308e6320cf392c466237a82a2040381163b7500510a/matplotlib-3.10.5-cp312-cp312-win_amd64.whl", hash = "sha256:c04cba0f93d40e45b3c187c6c52c17f24535b27d545f757a2fffebc06c12b98b", size = 8107599, upload-time = "2025-07-31T18:08:15.116Z" },
    { url = "https://files.pythonhosted.org/packages/0e/f3/522dc319a50f7b0279fbe74f86f7a3506ce414bc23172098e8d2bdf21894/matplotlib-3.10.5-cp312-cp312-win_arm64.whl", hash = "sha256:a41bcb6e2c8e79dc99c5511ae6f7787d2fb52efd3d805fff06d5d4f667db16b2", size = 7978173, upload-time = "2025-07-31T18:08:21.518Z" },
    { url = "https://files.pythonhosted.org/packages/8d/05/4f3c1f396075f108515e45cb8d334aff011a922350e502a7472e24c52d77/matplotlib-3.10.5-cp313-cp313-macosx_10_13_x86_64.whl", hash = "sha256:354204db3f7d5caaa10e5de74549ef6a05a4550fdd1c8f831ab9bca81efd39ed", size = 8253586, upload-time = "2025-07-31T18:08:23.107Z" },
    { url = "https://files.pythonhosted.org/packages/2f/2c/e084415775aac7016c3719fe7006cdb462582c6c99ac142f27303c56e243/matplotlib-3.10.5-cp313-cp313-macosx_11_0_arm64.whl", hash = "sha256:b072aac0c3ad563a2b3318124756cb6112157017f7431626600ecbe890df57a1", size = 8110715, upload-time = "2025-07-31T18:08:24.675Z" },
    { url = "https://files.pythonhosted.org/packages/52/1b/233e3094b749df16e3e6cd5a44849fd33852e692ad009cf7de00cf58ddf6/matplotlib-3.10.5-cp313-cp313-manylinux2014_x86_64.manylinux_2_17_x86_64.whl", hash = "sha256:d52fd5b684d541b5a51fb276b2b97b010c75bee9aa392f96b4a07aeb491e33c7", size = 8669397, upload-time = "2025-07-31T18:08:26.778Z" },
    { url = "https://files.pythonhosted.org/packages/e8/ec/03f9e003a798f907d9f772eed9b7c6a9775d5bd00648b643ebfb88e25414/matplotlib-3.10.5-cp313-cp313-manylinux_2_27_aarch64.manylinux_2_28_aarch64.whl", hash = "sha256:ee7a09ae2f4676276f5a65bd9f2bd91b4f9fbaedf49f40267ce3f9b448de501f", size = 9508646, upload-time = "2025-07-31T18:08:28.848Z" },
    { url = "https://files.pythonhosted.org/packages/91/e7/c051a7a386680c28487bca27d23b02d84f63e3d2a9b4d2fc478e6a42e37e/matplotlib-3.10.5-cp313-cp313-musllinux_1_2_x86_64.whl", hash = "sha256:ba6c3c9c067b83481d647af88b4e441d532acdb5ef22178a14935b0b881188f4", size = 9567424, upload-time = "2025-07-31T18:08:30.726Z" },
    { url = "https://files.pythonhosted.org/packages/36/c2/24302e93ff431b8f4173ee1dd88976c8d80483cadbc5d3d777cef47b3a1c/matplotlib-3.10.5-cp313-cp313-win_amd64.whl", hash = "sha256:07442d2692c9bd1cceaa4afb4bbe5b57b98a7599de4dabfcca92d3eea70f9ebe", size = 8107809, upload-time = "2025-07-31T18:08:33.928Z" },
    { url = "https://files.pythonhosted.org/packages/0b/33/423ec6a668d375dad825197557ed8fbdb74d62b432c1ed8235465945475f/matplotlib-3.10.5-cp313-cp313-win_arm64.whl", hash = "sha256:48fe6d47380b68a37ccfcc94f009530e84d41f71f5dae7eda7c4a5a84aa0a674", size = 7978078, upload-time = "2025-07-31T18:08:36.764Z" },
    { url = "https://files.pythonhosted.org/packages/51/17/521fc16ec766455c7bb52cc046550cf7652f6765ca8650ff120aa2d197b6/matplotlib-3.10.5-cp313-cp313t-macosx_10_13_x86_64.whl", hash = "sha256:3b80eb8621331449fc519541a7461987f10afa4f9cfd91afcd2276ebe19bd56c", size = 8295590, upload-time = "2025-07-31T18:08:38.521Z" },
    { url = "https://files.pythonhosted.org/packages/f8/12/23c28b2c21114c63999bae129fce7fd34515641c517ae48ce7b7dcd33458/matplotlib-3.10.5-cp313-cp313t-macosx_11_0_arm64.whl", hash = "sha256:47a388908e469d6ca2a6015858fa924e0e8a2345a37125948d8e93a91c47933e", size = 8158518, upload-time = "2025-07-31T18:08:40.195Z" },
    { url = "https://files.pythonhosted.org/packages/81/f8/aae4eb25e8e7190759f3cb91cbeaa344128159ac92bb6b409e24f8711f78/matplotlib-3.10.5-cp313-cp313t-manylinux2014_x86_64.manylinux_2_17_x86_64.whl", hash = "sha256:8b6b49167d208358983ce26e43aa4196073b4702858670f2eb111f9a10652b4b", size = 8691815, upload-time = "2025-07-31T18:08:42.238Z" },
    { url = "https://files.pythonhosted.org/packages/d0/ba/450c39ebdd486bd33a359fc17365ade46c6a96bf637bbb0df7824de2886c/matplotlib-3.10.5-cp313-cp313t-manylinux_2_27_aarch64.manylinux_2_28_aarch64.whl", hash = "sha256:8a8da0453a7fd8e3da114234ba70c5ba9ef0e98f190309ddfde0f089accd46ea", size = 9522814, upload-time = "2025-07-31T18:08:44.914Z" },
    { url = "https://files.pythonhosted.org/packages/89/11/9c66f6a990e27bb9aa023f7988d2d5809cb98aa39c09cbf20fba75a542ef/matplotlib-3.10.5-cp313-cp313t-musllinux_1_2_x86_64.whl", hash = "sha256:52c6573dfcb7726a9907b482cd5b92e6b5499b284ffacb04ffbfe06b3e568124", size = 9573917, upload-time = "2025-07-31T18:08:47.038Z" },
    { url = "https://files.pythonhosted.org/packages/b3/69/8b49394de92569419e5e05e82e83df9b749a0ff550d07631ea96ed2eb35a/matplotlib-3.10.5-cp313-cp313t-win_amd64.whl", hash = "sha256:a23193db2e9d64ece69cac0c8231849db7dd77ce59c7b89948cf9d0ce655a3ce", size = 8181034, upload-time = "2025-07-31T18:08:48.943Z" },
    { url = "https://files.pythonhosted.org/packages/47/23/82dc435bb98a2fc5c20dffcac8f0b083935ac28286413ed8835df40d0baa/matplotlib-3.10.5-cp313-cp313t-win_arm64.whl", hash = "sha256:56da3b102cf6da2776fef3e71cd96fcf22103a13594a18ac9a9b31314e0be154", size = 8023337, upload-time = "2025-07-31T18:08:50.791Z" },
    { url = "https://files.pythonhosted.org/packages/ac/e0/26b6cfde31f5383503ee45dcb7e691d45dadf0b3f54639332b59316a97f8/matplotlib-3.10.5-cp314-cp314-macosx_10_13_x86_64.whl", hash = "sha256:96ef8f5a3696f20f55597ffa91c28e2e73088df25c555f8d4754931515512715", size = 8253591, upload-time = "2025-07-31T18:08:53.254Z" },
    { url = "https://files.pythonhosted.org/packages/c1/89/98488c7ef7ea20ea659af7499628c240a608b337af4be2066d644cfd0a0f/matplotlib-3.10.5-cp314-cp314-macosx_11_0_arm64.whl", hash = "sha256:77fab633e94b9da60512d4fa0213daeb76d5a7b05156840c4fd0399b4b818837", size = 8112566, upload-time = "2025-07-31T18:08:55.116Z" },
    { url = "https://files.pythonhosted.org/packages/52/67/42294dfedc82aea55e1a767daf3263aacfb5a125f44ba189e685bab41b6f/matplotlib-3.10.5-cp314-cp314-manylinux_2_27_aarch64.manylinux_2_28_aarch64.whl", hash = "sha256:27f52634315e96b1debbfdc5c416592edcd9c4221bc2f520fd39c33db5d9f202", size = 9513281, upload-time = "2025-07-31T18:08:56.885Z" },
    { url = "https://files.pythonhosted.org/packages/e7/68/f258239e0cf34c2cbc816781c7ab6fca768452e6bf1119aedd2bd4a882a3/matplotlib-3.10.5-cp314-cp314-manylinux_2_27_x86_64.manylinux_2_28_x86_64.whl", hash = "sha256:525f6e28c485c769d1f07935b660c864de41c37fd716bfa64158ea646f7084bb", size = 9780873, upload-time = "2025-07-31T18:08:59.241Z" },
    { url = "https://files.pythonhosted.org/packages/89/64/f4881554006bd12e4558bd66778bdd15d47b00a1f6c6e8b50f6208eda4b3/matplotlib-3.10.5-cp314-cp314-musllinux_1_2_x86_64.whl", hash = "sha256:1f5f3ec4c191253c5f2b7c07096a142c6a1c024d9f738247bfc8e3f9643fc975", size = 9568954, upload-time = "2025-07-31T18:09:01.244Z" },
    { url = "https://files.pythonhosted.org/packages/06/f8/42779d39c3f757e1f012f2dda3319a89fb602bd2ef98ce8faf0281f4febd/matplotlib-3.10.5-cp314-cp314-win_amd64.whl", hash = "sha256:707f9c292c4cd4716f19ab8a1f93f26598222cd931e0cd98fbbb1c5994bf7667", size = 8237465, upload-time = "2025-07-31T18:09:03.206Z" },
    { url = "https://files.pythonhosted.org/packages/cf/f8/153fd06b5160f0cd27c8b9dd797fcc9fb56ac6a0ebf3c1f765b6b68d3c8a/matplotlib-3.10.5-cp314-cp314-win_arm64.whl", hash = "sha256:21a95b9bf408178d372814de7baacd61c712a62cae560b5e6f35d791776f6516", size = 8108898, upload-time = "2025-07-31T18:09:05.231Z" },
    { url = "https://files.pythonhosted.org/packages/9a/ee/c4b082a382a225fe0d2a73f1f57cf6f6f132308805b493a54c8641006238/matplotlib-3.10.5-cp314-cp314t-macosx_10_13_x86_64.whl", hash = "sha256:a6b310f95e1102a8c7c817ef17b60ee5d1851b8c71b63d9286b66b177963039e", size = 8295636, upload-time = "2025-07-31T18:09:07.306Z" },
    { url = "https://files.pythonhosted.org/packages/30/73/2195fa2099718b21a20da82dfc753bf2af58d596b51aefe93e359dd5915a/matplotlib-3.10.5-cp314-cp314t-macosx_11_0_arm64.whl", hash = "sha256:94986a242747a0605cb3ff1cb98691c736f28a59f8ffe5175acaeb7397c49a5a", size = 8158575, upload-time = "2025-07-31T18:09:09.083Z" },
    { url = "https://files.pythonhosted.org/packages/f6/e9/a08cdb34618a91fa08f75e6738541da5cacde7c307cea18ff10f0d03fcff/matplotlib-3.10.5-cp314-cp314t-manylinux_2_27_aarch64.manylinux_2_28_aarch64.whl", hash = "sha256:1ff10ea43288f0c8bab608a305dc6c918cc729d429c31dcbbecde3b9f4d5b569", size = 9522815, upload-time = "2025-07-31T18:09:11.191Z" },
    { url = "https://files.pythonhosted.org/packages/4e/bb/34d8b7e0d1bb6d06ef45db01dfa560d5a67b1c40c0b998ce9ccde934bb09/matplotlib-3.10.5-cp314-cp314t-manylinux_2_27_x86_64.manylinux_2_28_x86_64.whl", hash = "sha256:f6adb644c9d040ffb0d3434e440490a66cf73dbfa118a6f79cd7568431f7a012", size = 9783514, upload-time = "2025-07-31T18:09:13.307Z" },
    { url = "https://files.pythonhosted.org/packages/12/09/d330d1e55dcca2e11b4d304cc5227f52e2512e46828d6249b88e0694176e/matplotlib-3.10.5-cp314-cp314t-musllinux_1_2_x86_64.whl", hash = "sha256:4fa40a8f98428f789a9dcacd625f59b7bc4e3ef6c8c7c80187a7a709475cf592", size = 9573932, upload-time = "2025-07-31T18:09:15.335Z" },
    { url = "https://files.pythonhosted.org/packages/eb/3b/f70258ac729aa004aca673800a53a2b0a26d49ca1df2eaa03289a1c40f81/matplotlib-3.10.5-cp314-cp314t-win_amd64.whl", hash = "sha256:95672a5d628b44207aab91ec20bf59c26da99de12b88f7e0b1fb0a84a86ff959", size = 8322003, upload-time = "2025-07-31T18:09:17.416Z" },
    { url = "https://files.pythonhosted.org/packages/5b/60/3601f8ce6d76a7c81c7f25a0e15fde0d6b66226dd187aa6d2838e6374161/matplotlib-3.10.5-cp314-cp314t-win_arm64.whl", hash = "sha256:2efaf97d72629e74252e0b5e3c46813e9eeaa94e011ecf8084a971a31a97f40b", size = 8153849, upload-time = "2025-07-31T18:09:19.673Z" },
    { url = "https://files.pythonhosted.org/packages/dc/d6/e921be4e1a5f7aca5194e1f016cb67ec294548e530013251f630713e456d/matplotlib-3.10.5-pp311-pypy311_pp73-macosx_10_15_x86_64.whl", hash = "sha256:160e125da27a749481eaddc0627962990f6029811dbeae23881833a011a0907f", size = 8233224, upload-time = "2025-07-31T18:09:27.512Z" },
    { url = "https://files.pythonhosted.org/packages/ec/74/a2b9b04824b9c349c8f1b2d21d5af43fa7010039427f2b133a034cb09e59/matplotlib-3.10.5-pp311-pypy311_pp73-macosx_11_0_arm64.whl", hash = "sha256:ac3d50760394d78a3c9be6b28318fe22b494c4fcf6407e8fd4794b538251899b", size = 8098539, upload-time = "2025-07-31T18:09:29.629Z" },
    { url = "https://files.pythonhosted.org/packages/fc/66/cd29ebc7f6c0d2a15d216fb572573e8fc38bd5d6dec3bd9d7d904c0949f7/matplotlib-3.10.5-pp311-pypy311_pp73-manylinux2014_x86_64.manylinux_2_17_x86_64.whl", hash = "sha256:6c49465bf689c4d59d174d0c7795fb42a21d4244d11d70e52b8011987367ac61", size = 8672192, upload-time = "2025-07-31T18:09:31.407Z" },
]

[[package]]
name = "mdurl"
version = "0.1.2"
source = { registry = "https://pypi.org/simple" }
sdist = { url = "https://files.pythonhosted.org/packages/d6/54/cfe61301667036ec958cb99bd3efefba235e65cdeb9c84d24a8293ba1d90/mdurl-0.1.2.tar.gz", hash = "sha256:bb413d29f5eea38f31dd4754dd7377d4465116fb207585f97bf925588687c1ba", size = 8729, upload-time = "2022-08-14T12:40:10.846Z" }
wheels = [
    { url = "https://files.pythonhosted.org/packages/b3/38/89ba8ad64ae25be8de66a6d463314cf1eb366222074cfda9ee839c56a4b4/mdurl-0.1.2-py3-none-any.whl", hash = "sha256:84008a41e51615a49fc9966191ff91509e3c40b939176e643fd50a5c2196b8f8", size = 9979, upload-time = "2022-08-14T12:40:09.779Z" },
]

[[package]]
name = "moviepy"
version = "2.2.1"
source = { registry = "https://pypi.org/simple" }
dependencies = [
    { name = "decorator" },
    { name = "imageio" },
    { name = "imageio-ffmpeg" },
    { name = "numpy" },
    { name = "pillow" },
    { name = "proglog" },
    { name = "python-dotenv" },
]
sdist = { url = "https://files.pythonhosted.org/packages/de/61/15f9476e270f64c78a834e7459ca045d669f869cec24eed26807b8cd479d/moviepy-2.2.1.tar.gz", hash = "sha256:c80cb56815ece94e5e3e2d361aa40070eeb30a09d23a24c4e684d03e16deacb1", size = 58431438, upload-time = "2025-05-21T19:31:52.601Z" }
wheels = [
    { url = "https://files.pythonhosted.org/packages/9a/73/7d3b2010baa0b5eb1e4dfa9e4385e89b6716be76f2fa21a6c0fe34b68e5a/moviepy-2.2.1-py3-none-any.whl", hash = "sha256:6b56803fec2ac54b557404126ac1160e65448e03798fa282bd23e8fab3795060", size = 129871, upload-time = "2025-05-21T19:31:50.11Z" },
]

[[package]]
name = "mdurl"
version = "0.1.2"
source = { registry = "https://pypi.org/simple" }
sdist = { url = "https://files.pythonhosted.org/packages/d6/54/cfe61301667036ec958cb99bd3efefba235e65cdeb9c84d24a8293ba1d90/mdurl-0.1.2.tar.gz", hash = "sha256:bb413d29f5eea38f31dd4754dd7377d4465116fb207585f97bf925588687c1ba", size = 8729 }
wheels = [
    { url = "https://files.pythonhosted.org/packages/b3/38/89ba8ad64ae25be8de66a6d463314cf1eb366222074cfda9ee839c56a4b4/mdurl-0.1.2-py3-none-any.whl", hash = "sha256:84008a41e51615a49fc9966191ff91509e3c40b939176e643fd50a5c2196b8f8", size = 9979 },
]

[[package]]
name = "mpmath"
version = "1.3.0"
source = { registry = "https://pypi.org/simple" }
sdist = { url = "https://files.pythonhosted.org/packages/e0/47/dd32fa426cc72114383ac549964eecb20ecfd886d1e5ccf5340b55b02f57/mpmath-1.3.0.tar.gz", hash = "sha256:7a28eb2a9774d00c7bc92411c19a89209d5da7c4c9a9e227be8330a23a25b91f", size = 508106, upload-time = "2023-03-07T16:47:11.061Z" }
wheels = [
    { url = "https://files.pythonhosted.org/packages/43/e3/7d92a15f894aa0c9c4b49b8ee9ac9850d6e63b03c9c32c0367a13ae62209/mpmath-1.3.0-py3-none-any.whl", hash = "sha256:a0b2b9fe80bbcd81a6647ff13108738cfb482d481d826cc0e02f5b35e5c88d2c", size = 536198, upload-time = "2023-03-07T16:47:09.197Z" },
]

[[package]]
name = "narwhals"
version = "2.0.1"
source = { registry = "https://pypi.org/simple" }
sdist = { url = "https://files.pythonhosted.org/packages/e2/8f/51d14e402c4f9d281a2e153a6a805cad5460088027a999faf264b54e7641/narwhals-2.0.1.tar.gz", hash = "sha256:235e61ca807bc21110ca36a4d53888ecc22c42dcdf50a7c886e10dde3fd7f38c", size = 525541 }
wheels = [
    { url = "https://files.pythonhosted.org/packages/7f/26/43caf834e47c63883a5eddc02893b7fdbe6a0a4508ff6dc401907f3cc085/narwhals-2.0.1-py3-none-any.whl", hash = "sha256:837457e36a2ba1710c881fb69e1f79ce44fb81728c92ac378f70892a53af8ddb", size = 385436 },
]

[[package]]
name = "networkx"
version = "3.5"
source = { registry = "https://pypi.org/simple" }
sdist = { url = "https://files.pythonhosted.org/packages/6c/4f/ccdb8ad3a38e583f214547fd2f7ff1fc160c43a75af88e6aec213404b96a/networkx-3.5.tar.gz", hash = "sha256:d4c6f9cf81f52d69230866796b82afbccdec3db7ae4fbd1b65ea750feed50037", size = 2471065, upload-time = "2025-05-29T11:35:07.804Z" }
wheels = [
    { url = "https://files.pythonhosted.org/packages/eb/8d/776adee7bbf76365fdd7f2552710282c79a4ead5d2a46408c9043a2b70ba/networkx-3.5-py3-none-any.whl", hash = "sha256:0030d386a9a06dee3565298b4a734b68589749a544acbb6c412dc9e2489ec6ec", size = 2034406, upload-time = "2025-05-29T11:35:04.961Z" },
]

[[package]]
name = "nodeenv"
version = "1.9.1"
source = { registry = "https://pypi.org/simple" }
sdist = { url = "https://files.pythonhosted.org/packages/43/16/fc88b08840de0e0a72a2f9d8c6bae36be573e475a6326ae854bcc549fc45/nodeenv-1.9.1.tar.gz", hash = "sha256:6ec12890a2dab7946721edbfbcd91f3319c6ccc9aec47be7c7e6b7011ee6645f", size = 47437, upload-time = "2024-06-04T18:44:11.171Z" }
wheels = [
    { url = "https://files.pythonhosted.org/packages/d2/1d/1b658dbd2b9fa9c4c9f32accbfc0205d532c8c6194dc0f2a4c0428e7128a/nodeenv-1.9.1-py2.py3-none-any.whl", hash = "sha256:ba11c9782d29c27c70ffbdda2d7415098754709be8a7056d79a737cd901155c9", size = 22314, upload-time = "2024-06-04T18:44:08.352Z" },
]

[[package]]
name = "numpy"
version = "2.3.2"
source = { registry = "https://pypi.org/simple" }
sdist = { url = "https://files.pythonhosted.org/packages/37/7d/3fec4199c5ffb892bed55cff901e4f39a58c81df9c44c280499e92cad264/numpy-2.3.2.tar.gz", hash = "sha256:e0486a11ec30cdecb53f184d496d1c6a20786c81e55e41640270130056f8ee48", size = 20489306, upload-time = "2025-07-24T21:32:07.553Z" }
wheels = [
    { url = "https://files.pythonhosted.org/packages/96/26/1320083986108998bd487e2931eed2aeedf914b6e8905431487543ec911d/numpy-2.3.2-cp311-cp311-macosx_10_9_x86_64.whl", hash = "sha256:852ae5bed3478b92f093e30f785c98e0cb62fa0a939ed057c31716e18a7a22b9", size = 21259016, upload-time = "2025-07-24T20:24:35.214Z" },
    { url = "https://files.pythonhosted.org/packages/c4/2b/792b341463fa93fc7e55abbdbe87dac316c5b8cb5e94fb7a59fb6fa0cda5/numpy-2.3.2-cp311-cp311-macosx_11_0_arm64.whl", hash = "sha256:7a0e27186e781a69959d0230dd9909b5e26024f8da10683bd6344baea1885168", size = 14451158, upload-time = "2025-07-24T20:24:58.397Z" },
    { url = "https://files.pythonhosted.org/packages/b7/13/e792d7209261afb0c9f4759ffef6135b35c77c6349a151f488f531d13595/numpy-2.3.2-cp311-cp311-macosx_14_0_arm64.whl", hash = "sha256:f0a1a8476ad77a228e41619af2fa9505cf69df928e9aaa165746584ea17fed2b", size = 5379817, upload-time = "2025-07-24T20:25:07.746Z" },
    { url = "https://files.pythonhosted.org/packages/49/ce/055274fcba4107c022b2113a213c7287346563f48d62e8d2a5176ad93217/numpy-2.3.2-cp311-cp311-macosx_14_0_x86_64.whl", hash = "sha256:cbc95b3813920145032412f7e33d12080f11dc776262df1712e1638207dde9e8", size = 6913606, upload-time = "2025-07-24T20:25:18.84Z" },
    { url = "https://files.pythonhosted.org/packages/17/f2/e4d72e6bc5ff01e2ab613dc198d560714971900c03674b41947e38606502/numpy-2.3.2-cp311-cp311-manylinux_2_27_aarch64.manylinux_2_28_aarch64.whl", hash = "sha256:f75018be4980a7324edc5930fe39aa391d5734531b1926968605416ff58c332d", size = 14589652, upload-time = "2025-07-24T20:25:40.356Z" },
    { url = "https://files.pythonhosted.org/packages/c8/b0/fbeee3000a51ebf7222016e2939b5c5ecf8000a19555d04a18f1e02521b8/numpy-2.3.2-cp311-cp311-manylinux_2_27_x86_64.manylinux_2_28_x86_64.whl", hash = "sha256:20b8200721840f5621b7bd03f8dcd78de33ec522fc40dc2641aa09537df010c3", size = 16938816, upload-time = "2025-07-24T20:26:05.721Z" },
    { url = "https://files.pythonhosted.org/packages/a9/ec/2f6c45c3484cc159621ea8fc000ac5a86f1575f090cac78ac27193ce82cd/numpy-2.3.2-cp311-cp311-musllinux_1_2_aarch64.whl", hash = "sha256:1f91e5c028504660d606340a084db4b216567ded1056ea2b4be4f9d10b67197f", size = 16370512, upload-time = "2025-07-24T20:26:30.545Z" },
    { url = "https://files.pythonhosted.org/packages/b5/01/dd67cf511850bd7aefd6347aaae0956ed415abea741ae107834aae7d6d4e/numpy-2.3.2-cp311-cp311-musllinux_1_2_x86_64.whl", hash = "sha256:fb1752a3bb9a3ad2d6b090b88a9a0ae1cd6f004ef95f75825e2f382c183b2097", size = 18884947, upload-time = "2025-07-24T20:26:58.24Z" },
    { url = "https://files.pythonhosted.org/packages/a7/17/2cf60fd3e6a61d006778735edf67a222787a8c1a7842aed43ef96d777446/numpy-2.3.2-cp311-cp311-win32.whl", hash = "sha256:4ae6863868aaee2f57503c7a5052b3a2807cf7a3914475e637a0ecd366ced220", size = 6599494, upload-time = "2025-07-24T20:27:09.786Z" },
    { url = "https://files.pythonhosted.org/packages/d5/03/0eade211c504bda872a594f045f98ddcc6caef2b7c63610946845e304d3f/numpy-2.3.2-cp311-cp311-win_amd64.whl", hash = "sha256:240259d6564f1c65424bcd10f435145a7644a65a6811cfc3201c4a429ba79170", size = 13087889, upload-time = "2025-07-24T20:27:29.558Z" },
    { url = "https://files.pythonhosted.org/packages/13/32/2c7979d39dafb2a25087e12310fc7f3b9d3c7d960df4f4bc97955ae0ce1d/numpy-2.3.2-cp311-cp311-win_arm64.whl", hash = "sha256:4209f874d45f921bde2cff1ffcd8a3695f545ad2ffbef6d3d3c6768162efab89", size = 10459560, upload-time = "2025-07-24T20:27:46.803Z" },
    { url = "https://files.pythonhosted.org/packages/00/6d/745dd1c1c5c284d17725e5c802ca4d45cfc6803519d777f087b71c9f4069/numpy-2.3.2-cp312-cp312-macosx_10_13_x86_64.whl", hash = "sha256:bc3186bea41fae9d8e90c2b4fb5f0a1f5a690682da79b92574d63f56b529080b", size = 20956420, upload-time = "2025-07-24T20:28:18.002Z" },
    { url = "https://files.pythonhosted.org/packages/bc/96/e7b533ea5740641dd62b07a790af5d9d8fec36000b8e2d0472bd7574105f/numpy-2.3.2-cp312-cp312-macosx_11_0_arm64.whl", hash = "sha256:2f4f0215edb189048a3c03bd5b19345bdfa7b45a7a6f72ae5945d2a28272727f", size = 14184660, upload-time = "2025-07-24T20:28:39.522Z" },
    { url = "https://files.pythonhosted.org/packages/2b/53/102c6122db45a62aa20d1b18c9986f67e6b97e0d6fbc1ae13e3e4c84430c/numpy-2.3.2-cp312-cp312-macosx_14_0_arm64.whl", hash = "sha256:8b1224a734cd509f70816455c3cffe13a4f599b1bf7130f913ba0e2c0b2006c0", size = 5113382, upload-time = "2025-07-24T20:28:48.544Z" },
    { url = "https://files.pythonhosted.org/packages/2b/21/376257efcbf63e624250717e82b4fae93d60178f09eb03ed766dbb48ec9c/numpy-2.3.2-cp312-cp312-macosx_14_0_x86_64.whl", hash = "sha256:3dcf02866b977a38ba3ec10215220609ab9667378a9e2150615673f3ffd6c73b", size = 6647258, upload-time = "2025-07-24T20:28:59.104Z" },
    { url = "https://files.pythonhosted.org/packages/91/ba/f4ebf257f08affa464fe6036e13f2bf9d4642a40228781dc1235da81be9f/numpy-2.3.2-cp312-cp312-manylinux_2_27_aarch64.manylinux_2_28_aarch64.whl", hash = "sha256:572d5512df5470f50ada8d1972c5f1082d9a0b7aa5944db8084077570cf98370", size = 14281409, upload-time = "2025-07-24T20:40:30.298Z" },
    { url = "https://files.pythonhosted.org/packages/59/ef/f96536f1df42c668cbacb727a8c6da7afc9c05ece6d558927fb1722693e1/numpy-2.3.2-cp312-cp312-manylinux_2_27_x86_64.manylinux_2_28_x86_64.whl", hash = "sha256:8145dd6d10df13c559d1e4314df29695613575183fa2e2d11fac4c208c8a1f73", size = 16641317, upload-time = "2025-07-24T20:40:56.625Z" },
    { url = "https://files.pythonhosted.org/packages/f6/a7/af813a7b4f9a42f498dde8a4c6fcbff8100eed00182cc91dbaf095645f38/numpy-2.3.2-cp312-cp312-musllinux_1_2_aarch64.whl", hash = "sha256:103ea7063fa624af04a791c39f97070bf93b96d7af7eb23530cd087dc8dbe9dc", size = 16056262, upload-time = "2025-07-24T20:41:20.797Z" },
    { url = "https://files.pythonhosted.org/packages/8b/5d/41c4ef8404caaa7f05ed1cfb06afe16a25895260eacbd29b4d84dff2920b/numpy-2.3.2-cp312-cp312-musllinux_1_2_x86_64.whl", hash = "sha256:fc927d7f289d14f5e037be917539620603294454130b6de200091e23d27dc9be", size = 18579342, upload-time = "2025-07-24T20:41:50.753Z" },
    { url = "https://files.pythonhosted.org/packages/a1/4f/9950e44c5a11636f4a3af6e825ec23003475cc9a466edb7a759ed3ea63bd/numpy-2.3.2-cp312-cp312-win32.whl", hash = "sha256:d95f59afe7f808c103be692175008bab926b59309ade3e6d25009e9a171f7036", size = 6320610, upload-time = "2025-07-24T20:42:01.551Z" },
    { url = "https://files.pythonhosted.org/packages/7c/2f/244643a5ce54a94f0a9a2ab578189c061e4a87c002e037b0829dd77293b6/numpy-2.3.2-cp312-cp312-win_amd64.whl", hash = "sha256:9e196ade2400c0c737d93465327d1ae7c06c7cb8a1756121ebf54b06ca183c7f", size = 12786292, upload-time = "2025-07-24T20:42:20.738Z" },
    { url = "https://files.pythonhosted.org/packages/54/cd/7b5f49d5d78db7badab22d8323c1b6ae458fbf86c4fdfa194ab3cd4eb39b/numpy-2.3.2-cp312-cp312-win_arm64.whl", hash = "sha256:ee807923782faaf60d0d7331f5e86da7d5e3079e28b291973c545476c2b00d07", size = 10194071, upload-time = "2025-07-24T20:42:36.657Z" },
    { url = "https://files.pythonhosted.org/packages/1c/c0/c6bb172c916b00700ed3bf71cb56175fd1f7dbecebf8353545d0b5519f6c/numpy-2.3.2-cp313-cp313-macosx_10_13_x86_64.whl", hash = "sha256:c8d9727f5316a256425892b043736d63e89ed15bbfe6556c5ff4d9d4448ff3b3", size = 20949074, upload-time = "2025-07-24T20:43:07.813Z" },
    { url = "https://files.pythonhosted.org/packages/20/4e/c116466d22acaf4573e58421c956c6076dc526e24a6be0903219775d862e/numpy-2.3.2-cp313-cp313-macosx_11_0_arm64.whl", hash = "sha256:efc81393f25f14d11c9d161e46e6ee348637c0a1e8a54bf9dedc472a3fae993b", size = 14177311, upload-time = "2025-07-24T20:43:29.335Z" },
    { url = "https://files.pythonhosted.org/packages/78/45/d4698c182895af189c463fc91d70805d455a227261d950e4e0f1310c2550/numpy-2.3.2-cp313-cp313-macosx_14_0_arm64.whl", hash = "sha256:dd937f088a2df683cbb79dda9a772b62a3e5a8a7e76690612c2737f38c6ef1b6", size = 5106022, upload-time = "2025-07-24T20:43:37.999Z" },
    { url = "https://files.pythonhosted.org/packages/9f/76/3e6880fef4420179309dba72a8c11f6166c431cf6dee54c577af8906f914/numpy-2.3.2-cp313-cp313-macosx_14_0_x86_64.whl", hash = "sha256:11e58218c0c46c80509186e460d79fbdc9ca1eb8d8aee39d8f2dc768eb781089", size = 6640135, upload-time = "2025-07-24T20:43:49.28Z" },
    { url = "https://files.pythonhosted.org/packages/34/fa/87ff7f25b3c4ce9085a62554460b7db686fef1e0207e8977795c7b7d7ba1/numpy-2.3.2-cp313-cp313-manylinux_2_27_aarch64.manylinux_2_28_aarch64.whl", hash = "sha256:5ad4ebcb683a1f99f4f392cc522ee20a18b2bb12a2c1c42c3d48d5a1adc9d3d2", size = 14278147, upload-time = "2025-07-24T20:44:10.328Z" },
    { url = "https://files.pythonhosted.org/packages/1d/0f/571b2c7a3833ae419fe69ff7b479a78d313581785203cc70a8db90121b9a/numpy-2.3.2-cp313-cp313-manylinux_2_27_x86_64.manylinux_2_28_x86_64.whl", hash = "sha256:938065908d1d869c7d75d8ec45f735a034771c6ea07088867f713d1cd3bbbe4f", size = 16635989, upload-time = "2025-07-24T20:44:34.88Z" },
    { url = "https://files.pythonhosted.org/packages/24/5a/84ae8dca9c9a4c592fe11340b36a86ffa9fd3e40513198daf8a97839345c/numpy-2.3.2-cp313-cp313-musllinux_1_2_aarch64.whl", hash = "sha256:66459dccc65d8ec98cc7df61307b64bf9e08101f9598755d42d8ae65d9a7a6ee", size = 16053052, upload-time = "2025-07-24T20:44:58.872Z" },
    { url = "https://files.pythonhosted.org/packages/57/7c/e5725d99a9133b9813fcf148d3f858df98511686e853169dbaf63aec6097/numpy-2.3.2-cp313-cp313-musllinux_1_2_x86_64.whl", hash = "sha256:a7af9ed2aa9ec5950daf05bb11abc4076a108bd3c7db9aa7251d5f107079b6a6", size = 18577955, upload-time = "2025-07-24T20:45:26.714Z" },
    { url = "https://files.pythonhosted.org/packages/ae/11/7c546fcf42145f29b71e4d6f429e96d8d68e5a7ba1830b2e68d7418f0bbd/numpy-2.3.2-cp313-cp313-win32.whl", hash = "sha256:906a30249315f9c8e17b085cc5f87d3f369b35fedd0051d4a84686967bdbbd0b", size = 6311843, upload-time = "2025-07-24T20:49:24.444Z" },
    { url = "https://files.pythonhosted.org/packages/aa/6f/a428fd1cb7ed39b4280d057720fed5121b0d7754fd2a9768640160f5517b/numpy-2.3.2-cp313-cp313-win_amd64.whl", hash = "sha256:c63d95dc9d67b676e9108fe0d2182987ccb0f11933c1e8959f42fa0da8d4fa56", size = 12782876, upload-time = "2025-07-24T20:49:43.227Z" },
    { url = "https://files.pythonhosted.org/packages/65/85/4ea455c9040a12595fb6c43f2c217257c7b52dd0ba332c6a6c1d28b289fe/numpy-2.3.2-cp313-cp313-win_arm64.whl", hash = "sha256:b05a89f2fb84d21235f93de47129dd4f11c16f64c87c33f5e284e6a3a54e43f2", size = 10192786, upload-time = "2025-07-24T20:49:59.443Z" },
    { url = "https://files.pythonhosted.org/packages/80/23/8278f40282d10c3f258ec3ff1b103d4994bcad78b0cba9208317f6bb73da/numpy-2.3.2-cp313-cp313t-macosx_10_13_x86_64.whl", hash = "sha256:4e6ecfeddfa83b02318f4d84acf15fbdbf9ded18e46989a15a8b6995dfbf85ab", size = 21047395, upload-time = "2025-07-24T20:45:58.821Z" },
    { url = "https://files.pythonhosted.org/packages/1f/2d/624f2ce4a5df52628b4ccd16a4f9437b37c35f4f8a50d00e962aae6efd7a/numpy-2.3.2-cp313-cp313t-macosx_11_0_arm64.whl", hash = "sha256:508b0eada3eded10a3b55725b40806a4b855961040180028f52580c4729916a2", size = 14300374, upload-time = "2025-07-24T20:46:20.207Z" },
    { url = "https://files.pythonhosted.org/packages/f6/62/ff1e512cdbb829b80a6bd08318a58698867bca0ca2499d101b4af063ee97/numpy-2.3.2-cp313-cp313t-macosx_14_0_arm64.whl", hash = "sha256:754d6755d9a7588bdc6ac47dc4ee97867271b17cee39cb87aef079574366db0a", size = 5228864, upload-time = "2025-07-24T20:46:30.58Z" },
    { url = "https://files.pythonhosted.org/packages/7d/8e/74bc18078fff03192d4032cfa99d5a5ca937807136d6f5790ce07ca53515/numpy-2.3.2-cp313-cp313t-macosx_14_0_x86_64.whl", hash = "sha256:a9f66e7d2b2d7712410d3bc5684149040ef5f19856f20277cd17ea83e5006286", size = 6737533, upload-time = "2025-07-24T20:46:46.111Z" },
    { url = "https://files.pythonhosted.org/packages/19/ea/0731efe2c9073ccca5698ef6a8c3667c4cf4eea53fcdcd0b50140aba03bc/numpy-2.3.2-cp313-cp313t-manylinux_2_27_aarch64.manylinux_2_28_aarch64.whl", hash = "sha256:de6ea4e5a65d5a90c7d286ddff2b87f3f4ad61faa3db8dabe936b34c2275b6f8", size = 14352007, upload-time = "2025-07-24T20:47:07.1Z" },
    { url = "https://files.pythonhosted.org/packages/cf/90/36be0865f16dfed20f4bc7f75235b963d5939707d4b591f086777412ff7b/numpy-2.3.2-cp313-cp313t-manylinux_2_27_x86_64.manylinux_2_28_x86_64.whl", hash = "sha256:a3ef07ec8cbc8fc9e369c8dcd52019510c12da4de81367d8b20bc692aa07573a", size = 16701914, upload-time = "2025-07-24T20:47:32.459Z" },
    { url = "https://files.pythonhosted.org/packages/94/30/06cd055e24cb6c38e5989a9e747042b4e723535758e6153f11afea88c01b/numpy-2.3.2-cp313-cp313t-musllinux_1_2_aarch64.whl", hash = "sha256:27c9f90e7481275c7800dc9c24b7cc40ace3fdb970ae4d21eaff983a32f70c91", size = 16132708, upload-time = "2025-07-24T20:47:58.129Z" },
    { url = "https://files.pythonhosted.org/packages/9a/14/ecede608ea73e58267fd7cb78f42341b3b37ba576e778a1a06baffbe585c/numpy-2.3.2-cp313-cp313t-musllinux_1_2_x86_64.whl", hash = "sha256:07b62978075b67eee4065b166d000d457c82a1efe726cce608b9db9dd66a73a5", size = 18651678, upload-time = "2025-07-24T20:48:25.402Z" },
    { url = "https://files.pythonhosted.org/packages/40/f3/2fe6066b8d07c3685509bc24d56386534c008b462a488b7f503ba82b8923/numpy-2.3.2-cp313-cp313t-win32.whl", hash = "sha256:c771cfac34a4f2c0de8e8c97312d07d64fd8f8ed45bc9f5726a7e947270152b5", size = 6441832, upload-time = "2025-07-24T20:48:37.181Z" },
    { url = "https://files.pythonhosted.org/packages/0b/ba/0937d66d05204d8f28630c9c60bc3eda68824abde4cf756c4d6aad03b0c6/numpy-2.3.2-cp313-cp313t-win_amd64.whl", hash = "sha256:72dbebb2dcc8305c431b2836bcc66af967df91be793d63a24e3d9b741374c450", size = 12927049, upload-time = "2025-07-24T20:48:56.24Z" },
    { url = "https://files.pythonhosted.org/packages/e9/ed/13542dd59c104d5e654dfa2ac282c199ba64846a74c2c4bcdbc3a0f75df1/numpy-2.3.2-cp313-cp313t-win_arm64.whl", hash = "sha256:72c6df2267e926a6d5286b0a6d556ebe49eae261062059317837fda12ddf0c1a", size = 10262935, upload-time = "2025-07-24T20:49:13.136Z" },
    { url = "https://files.pythonhosted.org/packages/c9/7c/7659048aaf498f7611b783e000c7268fcc4dcf0ce21cd10aad7b2e8f9591/numpy-2.3.2-cp314-cp314-macosx_10_13_x86_64.whl", hash = "sha256:448a66d052d0cf14ce9865d159bfc403282c9bc7bb2a31b03cc18b651eca8b1a", size = 20950906, upload-time = "2025-07-24T20:50:30.346Z" },
    { url = "https://files.pythonhosted.org/packages/80/db/984bea9d4ddf7112a04cfdfb22b1050af5757864cfffe8e09e44b7f11a10/numpy-2.3.2-cp314-cp314-macosx_11_0_arm64.whl", hash = "sha256:546aaf78e81b4081b2eba1d105c3b34064783027a06b3ab20b6eba21fb64132b", size = 14185607, upload-time = "2025-07-24T20:50:51.923Z" },
    { url = "https://files.pythonhosted.org/packages/e4/76/b3d6f414f4eca568f469ac112a3b510938d892bc5a6c190cb883af080b77/numpy-2.3.2-cp314-cp314-macosx_14_0_arm64.whl", hash = "sha256:87c930d52f45df092f7578889711a0768094debf73cfcde105e2d66954358125", size = 5114110, upload-time = "2025-07-24T20:51:01.041Z" },
    { url = "https://files.pythonhosted.org/packages/9e/d2/6f5e6826abd6bca52392ed88fe44a4b52aacb60567ac3bc86c67834c3a56/numpy-2.3.2-cp314-cp314-macosx_14_0_x86_64.whl", hash = "sha256:8dc082ea901a62edb8f59713c6a7e28a85daddcb67454c839de57656478f5b19", size = 6642050, upload-time = "2025-07-24T20:51:11.64Z" },
    { url = "https://files.pythonhosted.org/packages/c4/43/f12b2ade99199e39c73ad182f103f9d9791f48d885c600c8e05927865baf/numpy-2.3.2-cp314-cp314-manylinux_2_27_aarch64.manylinux_2_28_aarch64.whl", hash = "sha256:af58de8745f7fa9ca1c0c7c943616c6fe28e75d0c81f5c295810e3c83b5be92f", size = 14296292, upload-time = "2025-07-24T20:51:33.488Z" },
    { url = "https://files.pythonhosted.org/packages/5d/f9/77c07d94bf110a916b17210fac38680ed8734c236bfed9982fd8524a7b47/numpy-2.3.2-cp314-cp314-manylinux_2_27_x86_64.manylinux_2_28_x86_64.whl", hash = "sha256:fed5527c4cf10f16c6d0b6bee1f89958bccb0ad2522c8cadc2efd318bcd545f5", size = 16638913, upload-time = "2025-07-24T20:51:58.517Z" },
    { url = "https://files.pythonhosted.org/packages/9b/d1/9d9f2c8ea399cc05cfff8a7437453bd4e7d894373a93cdc46361bbb49a7d/numpy-2.3.2-cp314-cp314-musllinux_1_2_aarch64.whl", hash = "sha256:095737ed986e00393ec18ec0b21b47c22889ae4b0cd2d5e88342e08b01141f58", size = 16071180, upload-time = "2025-07-24T20:52:22.827Z" },
    { url = "https://files.pythonhosted.org/packages/4c/41/82e2c68aff2a0c9bf315e47d61951099fed65d8cb2c8d9dc388cb87e947e/numpy-2.3.2-cp314-cp314-musllinux_1_2_x86_64.whl", hash = "sha256:b5e40e80299607f597e1a8a247ff8d71d79c5b52baa11cc1cce30aa92d2da6e0", size = 18576809, upload-time = "2025-07-24T20:52:51.015Z" },
    { url = "https://files.pythonhosted.org/packages/14/14/4b4fd3efb0837ed252d0f583c5c35a75121038a8c4e065f2c259be06d2d8/numpy-2.3.2-cp314-cp314-win32.whl", hash = "sha256:7d6e390423cc1f76e1b8108c9b6889d20a7a1f59d9a60cac4a050fa734d6c1e2", size = 6366410, upload-time = "2025-07-24T20:56:44.949Z" },
    { url = "https://files.pythonhosted.org/packages/11/9e/b4c24a6b8467b61aced5c8dc7dcfce23621baa2e17f661edb2444a418040/numpy-2.3.2-cp314-cp314-win_amd64.whl", hash = "sha256:b9d0878b21e3918d76d2209c924ebb272340da1fb51abc00f986c258cd5e957b", size = 12918821, upload-time = "2025-07-24T20:57:06.479Z" },
    { url = "https://files.pythonhosted.org/packages/0e/0f/0dc44007c70b1007c1cef86b06986a3812dd7106d8f946c09cfa75782556/numpy-2.3.2-cp314-cp314-win_arm64.whl", hash = "sha256:2738534837c6a1d0c39340a190177d7d66fdf432894f469728da901f8f6dc910", size = 10477303, upload-time = "2025-07-24T20:57:22.879Z" },
    { url = "https://files.pythonhosted.org/packages/8b/3e/075752b79140b78ddfc9c0a1634d234cfdbc6f9bbbfa6b7504e445ad7d19/numpy-2.3.2-cp314-cp314t-macosx_10_13_x86_64.whl", hash = "sha256:4d002ecf7c9b53240be3bb69d80f86ddbd34078bae04d87be81c1f58466f264e", size = 21047524, upload-time = "2025-07-24T20:53:22.086Z" },
    { url = "https://files.pythonhosted.org/packages/fe/6d/60e8247564a72426570d0e0ea1151b95ce5bd2f1597bb878a18d32aec855/numpy-2.3.2-cp314-cp314t-macosx_11_0_arm64.whl", hash = "sha256:293b2192c6bcce487dbc6326de5853787f870aeb6c43f8f9c6496db5b1781e45", size = 14300519, upload-time = "2025-07-24T20:53:44.053Z" },
    { url = "https://files.pythonhosted.org/packages/4d/73/d8326c442cd428d47a067070c3ac6cc3b651a6e53613a1668342a12d4479/numpy-2.3.2-cp314-cp314t-macosx_14_0_arm64.whl", hash = "sha256:0a4f2021a6da53a0d580d6ef5db29947025ae8b35b3250141805ea9a32bbe86b", size = 5228972, upload-time = "2025-07-24T20:53:53.81Z" },
    { url = "https://files.pythonhosted.org/packages/34/2e/e71b2d6dad075271e7079db776196829019b90ce3ece5c69639e4f6fdc44/numpy-2.3.2-cp314-cp314t-macosx_14_0_x86_64.whl", hash = "sha256:9c144440db4bf3bb6372d2c3e49834cc0ff7bb4c24975ab33e01199e645416f2", size = 6737439, upload-time = "2025-07-24T20:54:04.742Z" },
    { url = "https://files.pythonhosted.org/packages/15/b0/d004bcd56c2c5e0500ffc65385eb6d569ffd3363cb5e593ae742749b2daa/numpy-2.3.2-cp314-cp314t-manylinux_2_27_aarch64.manylinux_2_28_aarch64.whl", hash = "sha256:f92d6c2a8535dc4fe4419562294ff957f83a16ebdec66df0805e473ffaad8bd0", size = 14352479, upload-time = "2025-07-24T20:54:25.819Z" },
    { url = "https://files.pythonhosted.org/packages/11/e3/285142fcff8721e0c99b51686426165059874c150ea9ab898e12a492e291/numpy-2.3.2-cp314-cp314t-manylinux_2_27_x86_64.manylinux_2_28_x86_64.whl", hash = "sha256:cefc2219baa48e468e3db7e706305fcd0c095534a192a08f31e98d83a7d45fb0", size = 16702805, upload-time = "2025-07-24T20:54:50.814Z" },
    { url = "https://files.pythonhosted.org/packages/33/c3/33b56b0e47e604af2c7cd065edca892d180f5899599b76830652875249a3/numpy-2.3.2-cp314-cp314t-musllinux_1_2_aarch64.whl", hash = "sha256:76c3e9501ceb50b2ff3824c3589d5d1ab4ac857b0ee3f8f49629d0de55ecf7c2", size = 16133830, upload-time = "2025-07-24T20:55:17.306Z" },
    { url = "https://files.pythonhosted.org/packages/6e/ae/7b1476a1f4d6a48bc669b8deb09939c56dd2a439db1ab03017844374fb67/numpy-2.3.2-cp314-cp314t-musllinux_1_2_x86_64.whl", hash = "sha256:122bf5ed9a0221b3419672493878ba4967121514b1d7d4656a7580cd11dddcbf", size = 18652665, upload-time = "2025-07-24T20:55:46.665Z" },
    { url = "https://files.pythonhosted.org/packages/14/ba/5b5c9978c4bb161034148ade2de9db44ec316fab89ce8c400db0e0c81f86/numpy-2.3.2-cp314-cp314t-win32.whl", hash = "sha256:6f1ae3dcb840edccc45af496f312528c15b1f79ac318169d094e85e4bb35fdf1", size = 6514777, upload-time = "2025-07-24T20:55:57.66Z" },
    { url = "https://files.pythonhosted.org/packages/eb/46/3dbaf0ae7c17cdc46b9f662c56da2054887b8d9e737c1476f335c83d33db/numpy-2.3.2-cp314-cp314t-win_amd64.whl", hash = "sha256:087ffc25890d89a43536f75c5fe8770922008758e8eeeef61733957041ed2f9b", size = 13111856, upload-time = "2025-07-24T20:56:17.318Z" },
    { url = "https://files.pythonhosted.org/packages/c1/9e/1652778bce745a67b5fe05adde60ed362d38eb17d919a540e813d30f6874/numpy-2.3.2-cp314-cp314t-win_arm64.whl", hash = "sha256:092aeb3449833ea9c0bf0089d70c29ae480685dd2377ec9cdbbb620257f84631", size = 10544226, upload-time = "2025-07-24T20:56:34.509Z" },
    { url = "https://files.pythonhosted.org/packages/cf/ea/50ebc91d28b275b23b7128ef25c3d08152bc4068f42742867e07a870a42a/numpy-2.3.2-pp311-pypy311_pp73-macosx_10_15_x86_64.whl", hash = "sha256:14a91ebac98813a49bc6aa1a0dfc09513dcec1d97eaf31ca21a87221a1cdcb15", size = 21130338, upload-time = "2025-07-24T20:57:54.37Z" },
    { url = "https://files.pythonhosted.org/packages/9f/57/cdd5eac00dd5f137277355c318a955c0d8fb8aa486020c22afd305f8b88f/numpy-2.3.2-pp311-pypy311_pp73-macosx_11_0_arm64.whl", hash = "sha256:71669b5daae692189540cffc4c439468d35a3f84f0c88b078ecd94337f6cb0ec", size = 14375776, upload-time = "2025-07-24T20:58:16.303Z" },
    { url = "https://files.pythonhosted.org/packages/83/85/27280c7f34fcd305c2209c0cdca4d70775e4859a9eaa92f850087f8dea50/numpy-2.3.2-pp311-pypy311_pp73-macosx_14_0_arm64.whl", hash = "sha256:69779198d9caee6e547adb933941ed7520f896fd9656834c300bdf4dd8642712", size = 5304882, upload-time = "2025-07-24T20:58:26.199Z" },
    { url = "https://files.pythonhosted.org/packages/48/b4/6500b24d278e15dd796f43824e69939d00981d37d9779e32499e823aa0aa/numpy-2.3.2-pp311-pypy311_pp73-macosx_14_0_x86_64.whl", hash = "sha256:2c3271cc4097beb5a60f010bcc1cc204b300bb3eafb4399376418a83a1c6373c", size = 6818405, upload-time = "2025-07-24T20:58:37.341Z" },
    { url = "https://files.pythonhosted.org/packages/9b/c9/142c1e03f199d202da8e980c2496213509291b6024fd2735ad28ae7065c7/numpy-2.3.2-pp311-pypy311_pp73-manylinux_2_27_aarch64.manylinux_2_28_aarch64.whl", hash = "sha256:8446acd11fe3dc1830568c941d44449fd5cb83068e5c70bd5a470d323d448296", size = 14419651, upload-time = "2025-07-24T20:58:59.048Z" },
    { url = "https://files.pythonhosted.org/packages/8b/95/8023e87cbea31a750a6c00ff9427d65ebc5fef104a136bfa69f76266d614/numpy-2.3.2-pp311-pypy311_pp73-manylinux_2_27_x86_64.manylinux_2_28_x86_64.whl", hash = "sha256:aa098a5ab53fa407fded5870865c6275a5cd4101cfdef8d6fafc48286a96e981", size = 16760166, upload-time = "2025-07-24T21:28:56.38Z" },
    { url = "https://files.pythonhosted.org/packages/78/e3/6690b3f85a05506733c7e90b577e4762517404ea78bab2ca3a5cb1aeb78d/numpy-2.3.2-pp311-pypy311_pp73-win_amd64.whl", hash = "sha256:6936aff90dda378c09bea075af0d9c675fe3a977a9d2402f95a87f440f59f619", size = 12977811, upload-time = "2025-07-24T21:29:18.234Z" },
]

[[package]]
name = "nvidia-cublas-cu12"
version = "12.6.4.1"
source = { registry = "https://pypi.org/simple" }
wheels = [
    { url = "https://files.pythonhosted.org/packages/af/eb/ff4b8c503fa1f1796679dce648854d58751982426e4e4b37d6fce49d259c/nvidia_cublas_cu12-12.6.4.1-py3-none-manylinux2014_x86_64.manylinux_2_17_x86_64.whl", hash = "sha256:08ed2686e9875d01b58e3cb379c6896df8e76c75e0d4a7f7dace3d7b6d9ef8eb", size = 393138322, upload-time = "2024-11-20T17:40:25.65Z" },
]

[[package]]
name = "nvidia-cuda-cupti-cu12"
version = "12.6.80"
source = { registry = "https://pypi.org/simple" }
wheels = [
    { url = "https://files.pythonhosted.org/packages/49/60/7b6497946d74bcf1de852a21824d63baad12cd417db4195fc1bfe59db953/nvidia_cuda_cupti_cu12-12.6.80-py3-none-manylinux2014_x86_64.manylinux_2_17_x86_64.whl", hash = "sha256:6768bad6cab4f19e8292125e5f1ac8aa7d1718704012a0e3272a6f61c4bce132", size = 8917980, upload-time = "2024-11-20T17:36:04.019Z" },
    { url = "https://files.pythonhosted.org/packages/a5/24/120ee57b218d9952c379d1e026c4479c9ece9997a4fb46303611ee48f038/nvidia_cuda_cupti_cu12-12.6.80-py3-none-manylinux2014_x86_64.whl", hash = "sha256:a3eff6cdfcc6a4c35db968a06fcadb061cbc7d6dde548609a941ff8701b98b73", size = 8917972, upload-time = "2024-10-01T16:58:06.036Z" },
]

[[package]]
name = "nvidia-cuda-nvrtc-cu12"
version = "12.6.77"
source = { registry = "https://pypi.org/simple" }
wheels = [
    { url = "https://files.pythonhosted.org/packages/75/2e/46030320b5a80661e88039f59060d1790298b4718944a65a7f2aeda3d9e9/nvidia_cuda_nvrtc_cu12-12.6.77-py3-none-manylinux2014_x86_64.whl", hash = "sha256:35b0cc6ee3a9636d5409133e79273ce1f3fd087abb0532d2d2e8fff1fe9efc53", size = 23650380, upload-time = "2024-10-01T17:00:14.643Z" },
]

[[package]]
name = "nvidia-cuda-runtime-cu12"
version = "12.6.77"
source = { registry = "https://pypi.org/simple" }
wheels = [
    { url = "https://files.pythonhosted.org/packages/e1/23/e717c5ac26d26cf39a27fbc076240fad2e3b817e5889d671b67f4f9f49c5/nvidia_cuda_runtime_cu12-12.6.77-py3-none-manylinux2014_x86_64.manylinux_2_17_x86_64.whl", hash = "sha256:ba3b56a4f896141e25e19ab287cd71e52a6a0f4b29d0d31609f60e3b4d5219b7", size = 897690, upload-time = "2024-11-20T17:35:30.697Z" },
    { url = "https://files.pythonhosted.org/packages/f0/62/65c05e161eeddbafeca24dc461f47de550d9fa8a7e04eb213e32b55cfd99/nvidia_cuda_runtime_cu12-12.6.77-py3-none-manylinux2014_x86_64.whl", hash = "sha256:a84d15d5e1da416dd4774cb42edf5e954a3e60cc945698dc1d5be02321c44dc8", size = 897678, upload-time = "2024-10-01T16:57:33.821Z" },
]

[[package]]
name = "nvidia-cudnn-cu12"
version = "9.5.1.17"
source = { registry = "https://pypi.org/simple" }
dependencies = [
    { name = "nvidia-cublas-cu12", marker = "platform_machine != 'aarch64' and sys_platform == 'linux'" },
]
wheels = [
    { url = "https://files.pythonhosted.org/packages/2a/78/4535c9c7f859a64781e43c969a3a7e84c54634e319a996d43ef32ce46f83/nvidia_cudnn_cu12-9.5.1.17-py3-none-manylinux_2_28_x86_64.whl", hash = "sha256:30ac3869f6db17d170e0e556dd6cc5eee02647abc31ca856634d5a40f82c15b2", size = 570988386, upload-time = "2024-10-25T19:54:26.39Z" },
]

[[package]]
name = "nvidia-cufft-cu12"
version = "11.3.0.4"
source = { registry = "https://pypi.org/simple" }
dependencies = [
    { name = "nvidia-nvjitlink-cu12", marker = "platform_machine != 'aarch64' and sys_platform == 'linux'" },
]
wheels = [
    { url = "https://files.pythonhosted.org/packages/8f/16/73727675941ab8e6ffd86ca3a4b7b47065edcca7a997920b831f8147c99d/nvidia_cufft_cu12-11.3.0.4-py3-none-manylinux2014_x86_64.manylinux_2_17_x86_64.whl", hash = "sha256:ccba62eb9cef5559abd5e0d54ceed2d9934030f51163df018532142a8ec533e5", size = 200221632, upload-time = "2024-11-20T17:41:32.357Z" },
    { url = "https://files.pythonhosted.org/packages/60/de/99ec247a07ea40c969d904fc14f3a356b3e2a704121675b75c366b694ee1/nvidia_cufft_cu12-11.3.0.4-py3-none-manylinux2014_x86_64.whl", hash = "sha256:768160ac89f6f7b459bee747e8d175dbf53619cfe74b2a5636264163138013ca", size = 200221622, upload-time = "2024-10-01T17:03:58.79Z" },
]

[[package]]
name = "nvidia-cufile-cu12"
version = "1.11.1.6"
source = { registry = "https://pypi.org/simple" }
wheels = [
    { url = "https://files.pythonhosted.org/packages/b2/66/cc9876340ac68ae71b15c743ddb13f8b30d5244af344ec8322b449e35426/nvidia_cufile_cu12-1.11.1.6-py3-none-manylinux2014_x86_64.manylinux_2_17_x86_64.whl", hash = "sha256:cc23469d1c7e52ce6c1d55253273d32c565dd22068647f3aa59b3c6b005bf159", size = 1142103, upload-time = "2024-11-20T17:42:11.83Z" },
]

[[package]]
name = "nvidia-curand-cu12"
version = "10.3.7.77"
source = { registry = "https://pypi.org/simple" }
wheels = [
    { url = "https://files.pythonhosted.org/packages/73/1b/44a01c4e70933637c93e6e1a8063d1e998b50213a6b65ac5a9169c47e98e/nvidia_curand_cu12-10.3.7.77-py3-none-manylinux2014_x86_64.manylinux_2_17_x86_64.whl", hash = "sha256:a42cd1344297f70b9e39a1e4f467a4e1c10f1da54ff7a85c12197f6c652c8bdf", size = 56279010, upload-time = "2024-11-20T17:42:50.958Z" },
    { url = "https://files.pythonhosted.org/packages/4a/aa/2c7ff0b5ee02eaef890c0ce7d4f74bc30901871c5e45dee1ae6d0083cd80/nvidia_curand_cu12-10.3.7.77-py3-none-manylinux2014_x86_64.whl", hash = "sha256:99f1a32f1ac2bd134897fc7a203f779303261268a65762a623bf30cc9fe79117", size = 56279000, upload-time = "2024-10-01T17:04:45.274Z" },
]

[[package]]
name = "nvidia-cusolver-cu12"
version = "11.7.1.2"
source = { registry = "https://pypi.org/simple" }
dependencies = [
    { name = "nvidia-cublas-cu12", marker = "platform_machine != 'aarch64' and sys_platform == 'linux'" },
    { name = "nvidia-cusparse-cu12", marker = "platform_machine != 'aarch64' and sys_platform == 'linux'" },
    { name = "nvidia-nvjitlink-cu12", marker = "platform_machine != 'aarch64' and sys_platform == 'linux'" },
]
wheels = [
    { url = "https://files.pythonhosted.org/packages/f0/6e/c2cf12c9ff8b872e92b4a5740701e51ff17689c4d726fca91875b07f655d/nvidia_cusolver_cu12-11.7.1.2-py3-none-manylinux2014_x86_64.manylinux_2_17_x86_64.whl", hash = "sha256:e9e49843a7707e42022babb9bcfa33c29857a93b88020c4e4434656a655b698c", size = 158229790, upload-time = "2024-11-20T17:43:43.211Z" },
    { url = "https://files.pythonhosted.org/packages/9f/81/baba53585da791d043c10084cf9553e074548408e04ae884cfe9193bd484/nvidia_cusolver_cu12-11.7.1.2-py3-none-manylinux2014_x86_64.whl", hash = "sha256:6cf28f17f64107a0c4d7802be5ff5537b2130bfc112f25d5a30df227058ca0e6", size = 158229780, upload-time = "2024-10-01T17:05:39.875Z" },
]

[[package]]
name = "nvidia-cusparse-cu12"
version = "12.5.4.2"
source = { registry = "https://pypi.org/simple" }
dependencies = [
    { name = "nvidia-nvjitlink-cu12", marker = "platform_machine != 'aarch64' and sys_platform == 'linux'" },
]
wheels = [
    { url = "https://files.pythonhosted.org/packages/06/1e/b8b7c2f4099a37b96af5c9bb158632ea9e5d9d27d7391d7eb8fc45236674/nvidia_cusparse_cu12-12.5.4.2-py3-none-manylinux2014_x86_64.manylinux_2_17_x86_64.whl", hash = "sha256:7556d9eca156e18184b94947ade0fba5bb47d69cec46bf8660fd2c71a4b48b73", size = 216561367, upload-time = "2024-11-20T17:44:54.824Z" },
    { url = "https://files.pythonhosted.org/packages/43/ac/64c4316ba163e8217a99680c7605f779accffc6a4bcd0c778c12948d3707/nvidia_cusparse_cu12-12.5.4.2-py3-none-manylinux2014_x86_64.whl", hash = "sha256:23749a6571191a215cb74d1cdbff4a86e7b19f1200c071b3fcf844a5bea23a2f", size = 216561357, upload-time = "2024-10-01T17:06:29.861Z" },
]

[[package]]
name = "nvidia-cusparselt-cu12"
version = "0.6.3"
source = { registry = "https://pypi.org/simple" }
wheels = [
    { url = "https://files.pythonhosted.org/packages/3b/9a/72ef35b399b0e183bc2e8f6f558036922d453c4d8237dab26c666a04244b/nvidia_cusparselt_cu12-0.6.3-py3-none-manylinux2014_x86_64.whl", hash = "sha256:e5c8a26c36445dd2e6812f1177978a24e2d37cacce7e090f297a688d1ec44f46", size = 156785796, upload-time = "2024-10-15T21:29:17.709Z" },
]

[[package]]
name = "nvidia-nccl-cu12"
version = "2.26.2"
source = { registry = "https://pypi.org/simple" }
wheels = [
    { url = "https://files.pythonhosted.org/packages/67/ca/f42388aed0fddd64ade7493dbba36e1f534d4e6fdbdd355c6a90030ae028/nvidia_nccl_cu12-2.26.2-py3-none-manylinux2014_x86_64.manylinux_2_17_x86_64.whl", hash = "sha256:694cf3879a206553cc9d7dbda76b13efaf610fdb70a50cba303de1b0d1530ac6", size = 201319755, upload-time = "2025-03-13T00:29:55.296Z" },
]

[[package]]
name = "nvidia-nvjitlink-cu12"
version = "12.6.85"
source = { registry = "https://pypi.org/simple" }
wheels = [
    { url = "https://files.pythonhosted.org/packages/9d/d7/c5383e47c7e9bf1c99d5bd2a8c935af2b6d705ad831a7ec5c97db4d82f4f/nvidia_nvjitlink_cu12-12.6.85-py3-none-manylinux2010_x86_64.manylinux_2_12_x86_64.whl", hash = "sha256:eedc36df9e88b682efe4309aa16b5b4e78c2407eac59e8c10a6a47535164369a", size = 19744971, upload-time = "2024-11-20T17:46:53.366Z" },
]

[[package]]
name = "nvidia-nvtx-cu12"
version = "12.6.77"
source = { registry = "https://pypi.org/simple" }
wheels = [
    { url = "https://files.pythonhosted.org/packages/56/9a/fff8376f8e3d084cd1530e1ef7b879bb7d6d265620c95c1b322725c694f4/nvidia_nvtx_cu12-12.6.77-py3-none-manylinux2014_x86_64.manylinux_2_17_x86_64.whl", hash = "sha256:b90bed3df379fa79afbd21be8e04a0314336b8ae16768b58f2d34cb1d04cd7d2", size = 89276, upload-time = "2024-11-20T17:38:27.621Z" },
    { url = "https://files.pythonhosted.org/packages/9e/4e/0d0c945463719429b7bd21dece907ad0bde437a2ff12b9b12fee94722ab0/nvidia_nvtx_cu12-12.6.77-py3-none-manylinux2014_x86_64.whl", hash = "sha256:6574241a3ec5fdc9334353ab8c479fe75841dbe8f4532a8fc97ce63503330ba1", size = 89265, upload-time = "2024-10-01T17:00:38.172Z" },
]

[[package]]
name = "opencv-python"
version = "4.11.0.86"
source = { registry = "https://pypi.org/simple" }
dependencies = [
    { name = "numpy" },
]
sdist = { url = "https://files.pythonhosted.org/packages/17/06/68c27a523103dad5837dc5b87e71285280c4f098c60e4fe8a8db6486ab09/opencv-python-4.11.0.86.tar.gz", hash = "sha256:03d60ccae62304860d232272e4a4fda93c39d595780cb40b161b310244b736a4", size = 95171956, upload-time = "2025-01-16T13:52:24.737Z" }
wheels = [
    { url = "https://files.pythonhosted.org/packages/05/4d/53b30a2a3ac1f75f65a59eb29cf2ee7207ce64867db47036ad61743d5a23/opencv_python-4.11.0.86-cp37-abi3-macosx_13_0_arm64.whl", hash = "sha256:432f67c223f1dc2824f5e73cdfcd9db0efc8710647d4e813012195dc9122a52a", size = 37326322, upload-time = "2025-01-16T13:52:25.887Z" },
    { url = "https://files.pythonhosted.org/packages/3b/84/0a67490741867eacdfa37bc18df96e08a9d579583b419010d7f3da8ff503/opencv_python-4.11.0.86-cp37-abi3-macosx_13_0_x86_64.whl", hash = "sha256:9d05ef13d23fe97f575153558653e2d6e87103995d54e6a35db3f282fe1f9c66", size = 56723197, upload-time = "2025-01-16T13:55:21.222Z" },
    { url = "https://files.pythonhosted.org/packages/f3/bd/29c126788da65c1fb2b5fb621b7fed0ed5f9122aa22a0868c5e2c15c6d23/opencv_python-4.11.0.86-cp37-abi3-manylinux_2_17_aarch64.manylinux2014_aarch64.whl", hash = "sha256:1b92ae2c8852208817e6776ba1ea0d6b1e0a1b5431e971a2a0ddd2a8cc398202", size = 42230439, upload-time = "2025-01-16T13:51:35.822Z" },
    { url = "https://files.pythonhosted.org/packages/2c/8b/90eb44a40476fa0e71e05a0283947cfd74a5d36121a11d926ad6f3193cc4/opencv_python-4.11.0.86-cp37-abi3-manylinux_2_17_x86_64.manylinux2014_x86_64.whl", hash = "sha256:6b02611523803495003bd87362db3e1d2a0454a6a63025dc6658a9830570aa0d", size = 62986597, upload-time = "2025-01-16T13:52:08.836Z" },
    { url = "https://files.pythonhosted.org/packages/fb/d7/1d5941a9dde095468b288d989ff6539dd69cd429dbf1b9e839013d21b6f0/opencv_python-4.11.0.86-cp37-abi3-win32.whl", hash = "sha256:810549cb2a4aedaa84ad9a1c92fbfdfc14090e2749cedf2c1589ad8359aa169b", size = 29384337, upload-time = "2025-01-16T13:52:13.549Z" },
    { url = "https://files.pythonhosted.org/packages/a4/7d/f1c30a92854540bf789e9cd5dde7ef49bbe63f855b85a2e6b3db8135c591/opencv_python-4.11.0.86-cp37-abi3-win_amd64.whl", hash = "sha256:085ad9b77c18853ea66283e98affefe2de8cc4c1f43eda4c100cf9b2721142ec", size = 39488044, upload-time = "2025-01-16T13:52:21.928Z" },
]

[[package]]
name = "packaging"
version = "25.0"
source = { registry = "https://pypi.org/simple" }
sdist = { url = "https://files.pythonhosted.org/packages/a1/d4/1fc4078c65507b51b96ca8f8c3ba19e6a61c8253c72794544580a7b6c24d/packaging-25.0.tar.gz", hash = "sha256:d443872c98d677bf60f6a1f2f8c1cb748e8fe762d2bf9d3148b5599295b0fc4f", size = 165727, upload-time = "2025-04-19T11:48:59.673Z" }
wheels = [
    { url = "https://files.pythonhosted.org/packages/20/12/38679034af332785aac8774540895e234f4d07f7545804097de4b666afd8/packaging-25.0-py3-none-any.whl", hash = "sha256:29572ef2b1f17581046b3a2227d5c611fb25ec70ca1ba8554b24b0e69331a484", size = 66469, upload-time = "2025-04-19T11:48:57.875Z" },
]

[[package]]
name = "pandas"
version = "2.3.1"
source = { registry = "https://pypi.org/simple" }
dependencies = [
    { name = "numpy" },
    { name = "python-dateutil" },
    { name = "pytz" },
    { name = "tzdata" },
]
sdist = { url = "https://files.pythonhosted.org/packages/d1/6f/75aa71f8a14267117adeeed5d21b204770189c0a0025acbdc03c337b28fc/pandas-2.3.1.tar.gz", hash = "sha256:0a95b9ac964fe83ce317827f80304d37388ea77616b1425f0ae41c9d2d0d7bb2", size = 4487493, upload-time = "2025-07-07T19:20:04.079Z" }
wheels = [
    { url = "https://files.pythonhosted.org/packages/76/1c/ccf70029e927e473a4476c00e0d5b32e623bff27f0402d0a92b7fc29bb9f/pandas-2.3.1-cp311-cp311-macosx_10_9_x86_64.whl", hash = "sha256:2b0540963d83431f5ce8870ea02a7430adca100cec8a050f0811f8e31035541b", size = 11566608, upload-time = "2025-07-07T19:18:33.86Z" },
    { url = "https://files.pythonhosted.org/packages/ec/d3/3c37cb724d76a841f14b8f5fe57e5e3645207cc67370e4f84717e8bb7657/pandas-2.3.1-cp311-cp311-macosx_11_0_arm64.whl", hash = "sha256:fe7317f578c6a153912bd2292f02e40c1d8f253e93c599e82620c7f69755c74f", size = 10823181, upload-time = "2025-07-07T19:18:36.151Z" },
    { url = "https://files.pythonhosted.org/packages/8a/4c/367c98854a1251940edf54a4df0826dcacfb987f9068abf3e3064081a382/pandas-2.3.1-cp311-cp311-manylinux_2_17_aarch64.manylinux2014_aarch64.whl", hash = "sha256:e6723a27ad7b244c0c79d8e7007092d7c8f0f11305770e2f4cd778b3ad5f9f85", size = 11793570, upload-time = "2025-07-07T19:18:38.385Z" },
    { url = "https://files.pythonhosted.org/packages/07/5f/63760ff107bcf5146eee41b38b3985f9055e710a72fdd637b791dea3495c/pandas-2.3.1-cp311-cp311-manylinux_2_17_x86_64.manylinux2014_x86_64.whl", hash = "sha256:3462c3735fe19f2638f2c3a40bd94ec2dc5ba13abbb032dd2fa1f540a075509d", size = 12378887, upload-time = "2025-07-07T19:18:41.284Z" },
    { url = "https://files.pythonhosted.org/packages/15/53/f31a9b4dfe73fe4711c3a609bd8e60238022f48eacedc257cd13ae9327a7/pandas-2.3.1-cp311-cp311-musllinux_1_2_aarch64.whl", hash = "sha256:98bcc8b5bf7afed22cc753a28bc4d9e26e078e777066bc53fac7904ddef9a678", size = 13230957, upload-time = "2025-07-07T19:18:44.187Z" },
    { url = "https://files.pythonhosted.org/packages/e0/94/6fce6bf85b5056d065e0a7933cba2616dcb48596f7ba3c6341ec4bcc529d/pandas-2.3.1-cp311-cp311-musllinux_1_2_x86_64.whl", hash = "sha256:4d544806b485ddf29e52d75b1f559142514e60ef58a832f74fb38e48d757b299", size = 13883883, upload-time = "2025-07-07T19:18:46.498Z" },
    { url = "https://files.pythonhosted.org/packages/c8/7b/bdcb1ed8fccb63d04bdb7635161d0ec26596d92c9d7a6cce964e7876b6c1/pandas-2.3.1-cp311-cp311-win_amd64.whl", hash = "sha256:b3cd4273d3cb3707b6fffd217204c52ed92859533e31dc03b7c5008aa933aaab", size = 11340212, upload-time = "2025-07-07T19:18:49.293Z" },
    { url = "https://files.pythonhosted.org/packages/46/de/b8445e0f5d217a99fe0eeb2f4988070908979bec3587c0633e5428ab596c/pandas-2.3.1-cp312-cp312-macosx_10_13_x86_64.whl", hash = "sha256:689968e841136f9e542020698ee1c4fbe9caa2ed2213ae2388dc7b81721510d3", size = 11588172, upload-time = "2025-07-07T19:18:52.054Z" },
    { url = "https://files.pythonhosted.org/packages/1e/e0/801cdb3564e65a5ac041ab99ea6f1d802a6c325bb6e58c79c06a3f1cd010/pandas-2.3.1-cp312-cp312-macosx_11_0_arm64.whl", hash = "sha256:025e92411c16cbe5bb2a4abc99732a6b132f439b8aab23a59fa593eb00704232", size = 10717365, upload-time = "2025-07-07T19:18:54.785Z" },
    { url = "https://files.pythonhosted.org/packages/51/a5/c76a8311833c24ae61a376dbf360eb1b1c9247a5d9c1e8b356563b31b80c/pandas-2.3.1-cp312-cp312-manylinux_2_17_aarch64.manylinux2014_aarch64.whl", hash = "sha256:9b7ff55f31c4fcb3e316e8f7fa194566b286d6ac430afec0d461163312c5841e", size = 11280411, upload-time = "2025-07-07T19:18:57.045Z" },
    { url = "https://files.pythonhosted.org/packages/da/01/e383018feba0a1ead6cf5fe8728e5d767fee02f06a3d800e82c489e5daaf/pandas-2.3.1-cp312-cp312-manylinux_2_17_x86_64.manylinux2014_x86_64.whl", hash = "sha256:7dcb79bf373a47d2a40cf7232928eb7540155abbc460925c2c96d2d30b006eb4", size = 11988013, upload-time = "2025-07-07T19:18:59.771Z" },
    { url = "https://files.pythonhosted.org/packages/5b/14/cec7760d7c9507f11c97d64f29022e12a6cc4fc03ac694535e89f88ad2ec/pandas-2.3.1-cp312-cp312-musllinux_1_2_aarch64.whl", hash = "sha256:56a342b231e8862c96bdb6ab97170e203ce511f4d0429589c8ede1ee8ece48b8", size = 12767210, upload-time = "2025-07-07T19:19:02.944Z" },
    { url = "https://files.pythonhosted.org/packages/50/b9/6e2d2c6728ed29fb3d4d4d302504fb66f1a543e37eb2e43f352a86365cdf/pandas-2.3.1-cp312-cp312-musllinux_1_2_x86_64.whl", hash = "sha256:ca7ed14832bce68baef331f4d7f294411bed8efd032f8109d690df45e00c4679", size = 13440571, upload-time = "2025-07-07T19:19:06.82Z" },
    { url = "https://files.pythonhosted.org/packages/80/a5/3a92893e7399a691bad7664d977cb5e7c81cf666c81f89ea76ba2bff483d/pandas-2.3.1-cp312-cp312-win_amd64.whl", hash = "sha256:ac942bfd0aca577bef61f2bc8da8147c4ef6879965ef883d8e8d5d2dc3e744b8", size = 10987601, upload-time = "2025-07-07T19:19:09.589Z" },
    { url = "https://files.pythonhosted.org/packages/32/ed/ff0a67a2c5505e1854e6715586ac6693dd860fbf52ef9f81edee200266e7/pandas-2.3.1-cp313-cp313-macosx_10_13_x86_64.whl", hash = "sha256:9026bd4a80108fac2239294a15ef9003c4ee191a0f64b90f170b40cfb7cf2d22", size = 11531393, upload-time = "2025-07-07T19:19:12.245Z" },
    { url = "https://files.pythonhosted.org/packages/c7/db/d8f24a7cc9fb0972adab0cc80b6817e8bef888cfd0024eeb5a21c0bb5c4a/pandas-2.3.1-cp313-cp313-macosx_11_0_arm64.whl", hash = "sha256:6de8547d4fdb12421e2d047a2c446c623ff4c11f47fddb6b9169eb98ffba485a", size = 10668750, upload-time = "2025-07-07T19:19:14.612Z" },
    { url = "https://files.pythonhosted.org/packages/0f/b0/80f6ec783313f1e2356b28b4fd8d2148c378370045da918c73145e6aab50/pandas-2.3.1-cp313-cp313-manylinux_2_17_aarch64.manylinux2014_aarch64.whl", hash = "sha256:782647ddc63c83133b2506912cc6b108140a38a37292102aaa19c81c83db2928", size = 11342004, upload-time = "2025-07-07T19:19:16.857Z" },
    { url = "https://files.pythonhosted.org/packages/e9/e2/20a317688435470872885e7fc8f95109ae9683dec7c50be29b56911515a5/pandas-2.3.1-cp313-cp313-manylinux_2_17_x86_64.manylinux2014_x86_64.whl", hash = "sha256:2ba6aff74075311fc88504b1db890187a3cd0f887a5b10f5525f8e2ef55bfdb9", size = 12050869, upload-time = "2025-07-07T19:19:19.265Z" },
    { url = "https://files.pythonhosted.org/packages/55/79/20d746b0a96c67203a5bee5fb4e00ac49c3e8009a39e1f78de264ecc5729/pandas-2.3.1-cp313-cp313-musllinux_1_2_aarch64.whl", hash = "sha256:e5635178b387bd2ba4ac040f82bc2ef6e6b500483975c4ebacd34bec945fda12", size = 12750218, upload-time = "2025-07-07T19:19:21.547Z" },
    { url = "https://files.pythonhosted.org/packages/7c/0f/145c8b41e48dbf03dd18fdd7f24f8ba95b8254a97a3379048378f33e7838/pandas-2.3.1-cp313-cp313-musllinux_1_2_x86_64.whl", hash = "sha256:6f3bf5ec947526106399a9e1d26d40ee2b259c66422efdf4de63c848492d91bb", size = 13416763, upload-time = "2025-07-07T19:19:23.939Z" },
    { url = "https://files.pythonhosted.org/packages/b2/c0/54415af59db5cdd86a3d3bf79863e8cc3fa9ed265f0745254061ac09d5f2/pandas-2.3.1-cp313-cp313-win_amd64.whl", hash = "sha256:1c78cf43c8fde236342a1cb2c34bcff89564a7bfed7e474ed2fffa6aed03a956", size = 10987482, upload-time = "2025-07-07T19:19:42.699Z" },
    { url = "https://files.pythonhosted.org/packages/48/64/2fd2e400073a1230e13b8cd604c9bc95d9e3b962e5d44088ead2e8f0cfec/pandas-2.3.1-cp313-cp313t-macosx_10_13_x86_64.whl", hash = "sha256:8dfc17328e8da77be3cf9f47509e5637ba8f137148ed0e9b5241e1baf526e20a", size = 12029159, upload-time = "2025-07-07T19:19:26.362Z" },
    { url = "https://files.pythonhosted.org/packages/d8/0a/d84fd79b0293b7ef88c760d7dca69828d867c89b6d9bc52d6a27e4d87316/pandas-2.3.1-cp313-cp313t-macosx_11_0_arm64.whl", hash = "sha256:ec6c851509364c59a5344458ab935e6451b31b818be467eb24b0fe89bd05b6b9", size = 11393287, upload-time = "2025-07-07T19:19:29.157Z" },
    { url = "https://files.pythonhosted.org/packages/50/ae/ff885d2b6e88f3c7520bb74ba319268b42f05d7e583b5dded9837da2723f/pandas-2.3.1-cp313-cp313t-manylinux_2_17_aarch64.manylinux2014_aarch64.whl", hash = "sha256:911580460fc4884d9b05254b38a6bfadddfcc6aaef856fb5859e7ca202e45275", size = 11309381, upload-time = "2025-07-07T19:19:31.436Z" },
    { url = "https://files.pythonhosted.org/packages/85/86/1fa345fc17caf5d7780d2699985c03dbe186c68fee00b526813939062bb0/pandas-2.3.1-cp313-cp313t-manylinux_2_17_x86_64.manylinux2014_x86_64.whl", hash = "sha256:2f4d6feeba91744872a600e6edbbd5b033005b431d5ae8379abee5bcfa479fab", size = 11883998, upload-time = "2025-07-07T19:19:34.267Z" },
    { url = "https://files.pythonhosted.org/packages/81/aa/e58541a49b5e6310d89474333e994ee57fea97c8aaa8fc7f00b873059bbf/pandas-2.3.1-cp313-cp313t-musllinux_1_2_aarch64.whl", hash = "sha256:fe37e757f462d31a9cd7580236a82f353f5713a80e059a29753cf938c6775d96", size = 12704705, upload-time = "2025-07-07T19:19:36.856Z" },
    { url = "https://files.pythonhosted.org/packages/d5/f9/07086f5b0f2a19872554abeea7658200824f5835c58a106fa8f2ae96a46c/pandas-2.3.1-cp313-cp313t-musllinux_1_2_x86_64.whl", hash = "sha256:5db9637dbc24b631ff3707269ae4559bce4b7fd75c1c4d7e13f40edc42df4444", size = 13189044, upload-time = "2025-07-07T19:19:39.999Z" },
]

[[package]]
name = "pillow"
version = "11.3.0"
source = { registry = "https://pypi.org/simple" }
sdist = { url = "https://files.pythonhosted.org/packages/f3/0d/d0d6dea55cd152ce3d6767bb38a8fc10e33796ba4ba210cbab9354b6d238/pillow-11.3.0.tar.gz", hash = "sha256:3828ee7586cd0b2091b6209e5ad53e20d0649bbe87164a459d0676e035e8f523", size = 47113069, upload-time = "2025-07-01T09:16:30.666Z" }
wheels = [
    { url = "https://files.pythonhosted.org/packages/db/26/77f8ed17ca4ffd60e1dcd220a6ec6d71210ba398cfa33a13a1cd614c5613/pillow-11.3.0-cp311-cp311-macosx_10_10_x86_64.whl", hash = "sha256:1cd110edf822773368b396281a2293aeb91c90a2db00d78ea43e7e861631b722", size = 5316531, upload-time = "2025-07-01T09:13:59.203Z" },
    { url = "https://files.pythonhosted.org/packages/cb/39/ee475903197ce709322a17a866892efb560f57900d9af2e55f86db51b0a5/pillow-11.3.0-cp311-cp311-macosx_11_0_arm64.whl", hash = "sha256:9c412fddd1b77a75aa904615ebaa6001f169b26fd467b4be93aded278266b288", size = 4686560, upload-time = "2025-07-01T09:14:01.101Z" },
    { url = "https://files.pythonhosted.org/packages/d5/90/442068a160fd179938ba55ec8c97050a612426fae5ec0a764e345839f76d/pillow-11.3.0-cp311-cp311-manylinux2014_aarch64.manylinux_2_17_aarch64.whl", hash = "sha256:7d1aa4de119a0ecac0a34a9c8bde33f34022e2e8f99104e47a3ca392fd60e37d", size = 5870978, upload-time = "2025-07-03T13:09:55.638Z" },
    { url = "https://files.pythonhosted.org/packages/13/92/dcdd147ab02daf405387f0218dcf792dc6dd5b14d2573d40b4caeef01059/pillow-11.3.0-cp311-cp311-manylinux2014_x86_64.manylinux_2_17_x86_64.whl", hash = "sha256:91da1d88226663594e3f6b4b8c3c8d85bd504117d043740a8e0ec449087cc494", size = 7641168, upload-time = "2025-07-03T13:10:00.37Z" },
    { url = "https://files.pythonhosted.org/packages/6e/db/839d6ba7fd38b51af641aa904e2960e7a5644d60ec754c046b7d2aee00e5/pillow-11.3.0-cp311-cp311-manylinux_2_27_aarch64.manylinux_2_28_aarch64.whl", hash = "sha256:643f189248837533073c405ec2f0bb250ba54598cf80e8c1e043381a60632f58", size = 5973053, upload-time = "2025-07-01T09:14:04.491Z" },
    { url = "https://files.pythonhosted.org/packages/f2/2f/d7675ecae6c43e9f12aa8d58b6012683b20b6edfbdac7abcb4e6af7a3784/pillow-11.3.0-cp311-cp311-manylinux_2_27_x86_64.manylinux_2_28_x86_64.whl", hash = "sha256:106064daa23a745510dabce1d84f29137a37224831d88eb4ce94bb187b1d7e5f", size = 6640273, upload-time = "2025-07-01T09:14:06.235Z" },
    { url = "https://files.pythonhosted.org/packages/45/ad/931694675ede172e15b2ff03c8144a0ddaea1d87adb72bb07655eaffb654/pillow-11.3.0-cp311-cp311-musllinux_1_2_aarch64.whl", hash = "sha256:cd8ff254faf15591e724dc7c4ddb6bf4793efcbe13802a4ae3e863cd300b493e", size = 6082043, upload-time = "2025-07-01T09:14:07.978Z" },
    { url = "https://files.pythonhosted.org/packages/3a/04/ba8f2b11fc80d2dd462d7abec16351b45ec99cbbaea4387648a44190351a/pillow-11.3.0-cp311-cp311-musllinux_1_2_x86_64.whl", hash = "sha256:932c754c2d51ad2b2271fd01c3d121daaa35e27efae2a616f77bf164bc0b3e94", size = 6715516, upload-time = "2025-07-01T09:14:10.233Z" },
    { url = "https://files.pythonhosted.org/packages/48/59/8cd06d7f3944cc7d892e8533c56b0acb68399f640786313275faec1e3b6f/pillow-11.3.0-cp311-cp311-win32.whl", hash = "sha256:b4b8f3efc8d530a1544e5962bd6b403d5f7fe8b9e08227c6b255f98ad82b4ba0", size = 6274768, upload-time = "2025-07-01T09:14:11.921Z" },
    { url = "https://files.pythonhosted.org/packages/f1/cc/29c0f5d64ab8eae20f3232da8f8571660aa0ab4b8f1331da5c2f5f9a938e/pillow-11.3.0-cp311-cp311-win_amd64.whl", hash = "sha256:1a992e86b0dd7aeb1f053cd506508c0999d710a8f07b4c791c63843fc6a807ac", size = 6986055, upload-time = "2025-07-01T09:14:13.623Z" },
    { url = "https://files.pythonhosted.org/packages/c6/df/90bd886fabd544c25addd63e5ca6932c86f2b701d5da6c7839387a076b4a/pillow-11.3.0-cp311-cp311-win_arm64.whl", hash = "sha256:30807c931ff7c095620fe04448e2c2fc673fcbb1ffe2a7da3fb39613489b1ddd", size = 2423079, upload-time = "2025-07-01T09:14:15.268Z" },
    { url = "https://files.pythonhosted.org/packages/40/fe/1bc9b3ee13f68487a99ac9529968035cca2f0a51ec36892060edcc51d06a/pillow-11.3.0-cp312-cp312-macosx_10_13_x86_64.whl", hash = "sha256:fdae223722da47b024b867c1ea0be64e0df702c5e0a60e27daad39bf960dd1e4", size = 5278800, upload-time = "2025-07-01T09:14:17.648Z" },
    { url = "https://files.pythonhosted.org/packages/2c/32/7e2ac19b5713657384cec55f89065fb306b06af008cfd87e572035b27119/pillow-11.3.0-cp312-cp312-macosx_11_0_arm64.whl", hash = "sha256:921bd305b10e82b4d1f5e802b6850677f965d8394203d182f078873851dada69", size = 4686296, upload-time = "2025-07-01T09:14:19.828Z" },
    { url = "https://files.pythonhosted.org/packages/8e/1e/b9e12bbe6e4c2220effebc09ea0923a07a6da1e1f1bfbc8d7d29a01ce32b/pillow-11.3.0-cp312-cp312-manylinux2014_aarch64.manylinux_2_17_aarch64.whl", hash = "sha256:eb76541cba2f958032d79d143b98a3a6b3ea87f0959bbe256c0b5e416599fd5d", size = 5871726, upload-time = "2025-07-03T13:10:04.448Z" },
    { url = "https://files.pythonhosted.org/packages/8d/33/e9200d2bd7ba00dc3ddb78df1198a6e80d7669cce6c2bdbeb2530a74ec58/pillow-11.3.0-cp312-cp312-manylinux2014_x86_64.manylinux_2_17_x86_64.whl", hash = "sha256:67172f2944ebba3d4a7b54f2e95c786a3a50c21b88456329314caaa28cda70f6", size = 7644652, upload-time = "2025-07-03T13:10:10.391Z" },
    { url = "https://files.pythonhosted.org/packages/41/f1/6f2427a26fc683e00d985bc391bdd76d8dd4e92fac33d841127eb8fb2313/pillow-11.3.0-cp312-cp312-manylinux_2_27_aarch64.manylinux_2_28_aarch64.whl", hash = "sha256:97f07ed9f56a3b9b5f49d3661dc9607484e85c67e27f3e8be2c7d28ca032fec7", size = 5977787, upload-time = "2025-07-01T09:14:21.63Z" },
    { url = "https://files.pythonhosted.org/packages/e4/c9/06dd4a38974e24f932ff5f98ea3c546ce3f8c995d3f0985f8e5ba48bba19/pillow-11.3.0-cp312-cp312-manylinux_2_27_x86_64.manylinux_2_28_x86_64.whl", hash = "sha256:676b2815362456b5b3216b4fd5bd89d362100dc6f4945154ff172e206a22c024", size = 6645236, upload-time = "2025-07-01T09:14:23.321Z" },
    { url = "https://files.pythonhosted.org/packages/40/e7/848f69fb79843b3d91241bad658e9c14f39a32f71a301bcd1d139416d1be/pillow-11.3.0-cp312-cp312-musllinux_1_2_aarch64.whl", hash = "sha256:3e184b2f26ff146363dd07bde8b711833d7b0202e27d13540bfe2e35a323a809", size = 6086950, upload-time = "2025-07-01T09:14:25.237Z" },
    { url = "https://files.pythonhosted.org/packages/0b/1a/7cff92e695a2a29ac1958c2a0fe4c0b2393b60aac13b04a4fe2735cad52d/pillow-11.3.0-cp312-cp312-musllinux_1_2_x86_64.whl", hash = "sha256:6be31e3fc9a621e071bc17bb7de63b85cbe0bfae91bb0363c893cbe67247780d", size = 6723358, upload-time = "2025-07-01T09:14:27.053Z" },
    { url = "https://files.pythonhosted.org/packages/26/7d/73699ad77895f69edff76b0f332acc3d497f22f5d75e5360f78cbcaff248/pillow-11.3.0-cp312-cp312-win32.whl", hash = "sha256:7b161756381f0918e05e7cb8a371fff367e807770f8fe92ecb20d905d0e1c149", size = 6275079, upload-time = "2025-07-01T09:14:30.104Z" },
    { url = "https://files.pythonhosted.org/packages/8c/ce/e7dfc873bdd9828f3b6e5c2bbb74e47a98ec23cc5c74fc4e54462f0d9204/pillow-11.3.0-cp312-cp312-win_amd64.whl", hash = "sha256:a6444696fce635783440b7f7a9fc24b3ad10a9ea3f0ab66c5905be1c19ccf17d", size = 6986324, upload-time = "2025-07-01T09:14:31.899Z" },
    { url = "https://files.pythonhosted.org/packages/16/8f/b13447d1bf0b1f7467ce7d86f6e6edf66c0ad7cf44cf5c87a37f9bed9936/pillow-11.3.0-cp312-cp312-win_arm64.whl", hash = "sha256:2aceea54f957dd4448264f9bf40875da0415c83eb85f55069d89c0ed436e3542", size = 2423067, upload-time = "2025-07-01T09:14:33.709Z" },
    { url = "https://files.pythonhosted.org/packages/1e/93/0952f2ed8db3a5a4c7a11f91965d6184ebc8cd7cbb7941a260d5f018cd2d/pillow-11.3.0-cp313-cp313-ios_13_0_arm64_iphoneos.whl", hash = "sha256:1c627742b539bba4309df89171356fcb3cc5a9178355b2727d1b74a6cf155fbd", size = 2128328, upload-time = "2025-07-01T09:14:35.276Z" },
    { url = "https://files.pythonhosted.org/packages/4b/e8/100c3d114b1a0bf4042f27e0f87d2f25e857e838034e98ca98fe7b8c0a9c/pillow-11.3.0-cp313-cp313-ios_13_0_arm64_iphonesimulator.whl", hash = "sha256:30b7c02f3899d10f13d7a48163c8969e4e653f8b43416d23d13d1bbfdc93b9f8", size = 2170652, upload-time = "2025-07-01T09:14:37.203Z" },
    { url = "https://files.pythonhosted.org/packages/aa/86/3f758a28a6e381758545f7cdb4942e1cb79abd271bea932998fc0db93cb6/pillow-11.3.0-cp313-cp313-ios_13_0_x86_64_iphonesimulator.whl", hash = "sha256:7859a4cc7c9295f5838015d8cc0a9c215b77e43d07a25e460f35cf516df8626f", size = 2227443, upload-time = "2025-07-01T09:14:39.344Z" },
    { url = "https://files.pythonhosted.org/packages/01/f4/91d5b3ffa718df2f53b0dc109877993e511f4fd055d7e9508682e8aba092/pillow-11.3.0-cp313-cp313-macosx_10_13_x86_64.whl", hash = "sha256:ec1ee50470b0d050984394423d96325b744d55c701a439d2bd66089bff963d3c", size = 5278474, upload-time = "2025-07-01T09:14:41.843Z" },
    { url = "https://files.pythonhosted.org/packages/f9/0e/37d7d3eca6c879fbd9dba21268427dffda1ab00d4eb05b32923d4fbe3b12/pillow-11.3.0-cp313-cp313-macosx_11_0_arm64.whl", hash = "sha256:7db51d222548ccfd274e4572fdbf3e810a5e66b00608862f947b163e613b67dd", size = 4686038, upload-time = "2025-07-01T09:14:44.008Z" },
    { url = "https://files.pythonhosted.org/packages/ff/b0/3426e5c7f6565e752d81221af9d3676fdbb4f352317ceafd42899aaf5d8a/pillow-11.3.0-cp313-cp313-manylinux2014_aarch64.manylinux_2_17_aarch64.whl", hash = "sha256:2d6fcc902a24ac74495df63faad1884282239265c6839a0a6416d33faedfae7e", size = 5864407, upload-time = "2025-07-03T13:10:15.628Z" },
    { url = "https://files.pythonhosted.org/packages/fc/c1/c6c423134229f2a221ee53f838d4be9d82bab86f7e2f8e75e47b6bf6cd77/pillow-11.3.0-cp313-cp313-manylinux2014_x86_64.manylinux_2_17_x86_64.whl", hash = "sha256:f0f5d8f4a08090c6d6d578351a2b91acf519a54986c055af27e7a93feae6d3f1", size = 7639094, upload-time = "2025-07-03T13:10:21.857Z" },
    { url = "https://files.pythonhosted.org/packages/ba/c9/09e6746630fe6372c67c648ff9deae52a2bc20897d51fa293571977ceb5d/pillow-11.3.0-cp313-cp313-manylinux_2_27_aarch64.manylinux_2_28_aarch64.whl", hash = "sha256:c37d8ba9411d6003bba9e518db0db0c58a680ab9fe5179f040b0463644bc9805", size = 5973503, upload-time = "2025-07-01T09:14:45.698Z" },
    { url = "https://files.pythonhosted.org/packages/d5/1c/a2a29649c0b1983d3ef57ee87a66487fdeb45132df66ab30dd37f7dbe162/pillow-11.3.0-cp313-cp313-manylinux_2_27_x86_64.manylinux_2_28_x86_64.whl", hash = "sha256:13f87d581e71d9189ab21fe0efb5a23e9f28552d5be6979e84001d3b8505abe8", size = 6642574, upload-time = "2025-07-01T09:14:47.415Z" },
    { url = "https://files.pythonhosted.org/packages/36/de/d5cc31cc4b055b6c6fd990e3e7f0f8aaf36229a2698501bcb0cdf67c7146/pillow-11.3.0-cp313-cp313-musllinux_1_2_aarch64.whl", hash = "sha256:023f6d2d11784a465f09fd09a34b150ea4672e85fb3d05931d89f373ab14abb2", size = 6084060, upload-time = "2025-07-01T09:14:49.636Z" },
    { url = "https://files.pythonhosted.org/packages/d5/ea/502d938cbaeec836ac28a9b730193716f0114c41325db428e6b280513f09/pillow-11.3.0-cp313-cp313-musllinux_1_2_x86_64.whl", hash = "sha256:45dfc51ac5975b938e9809451c51734124e73b04d0f0ac621649821a63852e7b", size = 6721407, upload-time = "2025-07-01T09:14:51.962Z" },
    { url = "https://files.pythonhosted.org/packages/45/9c/9c5e2a73f125f6cbc59cc7087c8f2d649a7ae453f83bd0362ff7c9e2aee2/pillow-11.3.0-cp313-cp313-win32.whl", hash = "sha256:a4d336baed65d50d37b88ca5b60c0fa9d81e3a87d4a7930d3880d1624d5b31f3", size = 6273841, upload-time = "2025-07-01T09:14:54.142Z" },
    { url = "https://files.pythonhosted.org/packages/23/85/397c73524e0cd212067e0c969aa245b01d50183439550d24d9f55781b776/pillow-11.3.0-cp313-cp313-win_amd64.whl", hash = "sha256:0bce5c4fd0921f99d2e858dc4d4d64193407e1b99478bc5cacecba2311abde51", size = 6978450, upload-time = "2025-07-01T09:14:56.436Z" },
    { url = "https://files.pythonhosted.org/packages/17/d2/622f4547f69cd173955194b78e4d19ca4935a1b0f03a302d655c9f6aae65/pillow-11.3.0-cp313-cp313-win_arm64.whl", hash = "sha256:1904e1264881f682f02b7f8167935cce37bc97db457f8e7849dc3a6a52b99580", size = 2423055, upload-time = "2025-07-01T09:14:58.072Z" },
    { url = "https://files.pythonhosted.org/packages/dd/80/a8a2ac21dda2e82480852978416cfacd439a4b490a501a288ecf4fe2532d/pillow-11.3.0-cp313-cp313t-macosx_10_13_x86_64.whl", hash = "sha256:4c834a3921375c48ee6b9624061076bc0a32a60b5532b322cc0ea64e639dd50e", size = 5281110, upload-time = "2025-07-01T09:14:59.79Z" },
    { url = "https://files.pythonhosted.org/packages/44/d6/b79754ca790f315918732e18f82a8146d33bcd7f4494380457ea89eb883d/pillow-11.3.0-cp313-cp313t-macosx_11_0_arm64.whl", hash = "sha256:5e05688ccef30ea69b9317a9ead994b93975104a677a36a8ed8106be9260aa6d", size = 4689547, upload-time = "2025-07-01T09:15:01.648Z" },
    { url = "https://files.pythonhosted.org/packages/49/20/716b8717d331150cb00f7fdd78169c01e8e0c219732a78b0e59b6bdb2fd6/pillow-11.3.0-cp313-cp313t-manylinux2014_aarch64.manylinux_2_17_aarch64.whl", hash = "sha256:1019b04af07fc0163e2810167918cb5add8d74674b6267616021ab558dc98ced", size = 5901554, upload-time = "2025-07-03T13:10:27.018Z" },
    { url = "https://files.pythonhosted.org/packages/74/cf/a9f3a2514a65bb071075063a96f0a5cf949c2f2fce683c15ccc83b1c1cab/pillow-11.3.0-cp313-cp313t-manylinux2014_x86_64.manylinux_2_17_x86_64.whl", hash = "sha256:f944255db153ebb2b19c51fe85dd99ef0ce494123f21b9db4877ffdfc5590c7c", size = 7669132, upload-time = "2025-07-03T13:10:33.01Z" },
    { url = "https://files.pythonhosted.org/packages/98/3c/da78805cbdbee9cb43efe8261dd7cc0b4b93f2ac79b676c03159e9db2187/pillow-11.3.0-cp313-cp313t-manylinux_2_27_aarch64.manylinux_2_28_aarch64.whl", hash = "sha256:1f85acb69adf2aaee8b7da124efebbdb959a104db34d3a2cb0f3793dbae422a8", size = 6005001, upload-time = "2025-07-01T09:15:03.365Z" },
    { url = "https://files.pythonhosted.org/packages/6c/fa/ce044b91faecf30e635321351bba32bab5a7e034c60187fe9698191aef4f/pillow-11.3.0-cp313-cp313t-manylinux_2_27_x86_64.manylinux_2_28_x86_64.whl", hash = "sha256:05f6ecbeff5005399bb48d198f098a9b4b6bdf27b8487c7f38ca16eeb070cd59", size = 6668814, upload-time = "2025-07-01T09:15:05.655Z" },
    { url = "https://files.pythonhosted.org/packages/7b/51/90f9291406d09bf93686434f9183aba27b831c10c87746ff49f127ee80cb/pillow-11.3.0-cp313-cp313t-musllinux_1_2_aarch64.whl", hash = "sha256:a7bc6e6fd0395bc052f16b1a8670859964dbd7003bd0af2ff08342eb6e442cfe", size = 6113124, upload-time = "2025-07-01T09:15:07.358Z" },
    { url = "https://files.pythonhosted.org/packages/cd/5a/6fec59b1dfb619234f7636d4157d11fb4e196caeee220232a8d2ec48488d/pillow-11.3.0-cp313-cp313t-musllinux_1_2_x86_64.whl", hash = "sha256:83e1b0161c9d148125083a35c1c5a89db5b7054834fd4387499e06552035236c", size = 6747186, upload-time = "2025-07-01T09:15:09.317Z" },
    { url = "https://files.pythonhosted.org/packages/49/6b/00187a044f98255225f172de653941e61da37104a9ea60e4f6887717e2b5/pillow-11.3.0-cp313-cp313t-win32.whl", hash = "sha256:2a3117c06b8fb646639dce83694f2f9eac405472713fcb1ae887469c0d4f6788", size = 6277546, upload-time = "2025-07-01T09:15:11.311Z" },
    { url = "https://files.pythonhosted.org/packages/e8/5c/6caaba7e261c0d75bab23be79f1d06b5ad2a2ae49f028ccec801b0e853d6/pillow-11.3.0-cp313-cp313t-win_amd64.whl", hash = "sha256:857844335c95bea93fb39e0fa2726b4d9d758850b34075a7e3ff4f4fa3aa3b31", size = 6985102, upload-time = "2025-07-01T09:15:13.164Z" },
    { url = "https://files.pythonhosted.org/packages/f3/7e/b623008460c09a0cb38263c93b828c666493caee2eb34ff67f778b87e58c/pillow-11.3.0-cp313-cp313t-win_arm64.whl", hash = "sha256:8797edc41f3e8536ae4b10897ee2f637235c94f27404cac7297f7b607dd0716e", size = 2424803, upload-time = "2025-07-01T09:15:15.695Z" },
    { url = "https://files.pythonhosted.org/packages/73/f4/04905af42837292ed86cb1b1dabe03dce1edc008ef14c473c5c7e1443c5d/pillow-11.3.0-cp314-cp314-macosx_10_13_x86_64.whl", hash = "sha256:d9da3df5f9ea2a89b81bb6087177fb1f4d1c7146d583a3fe5c672c0d94e55e12", size = 5278520, upload-time = "2025-07-01T09:15:17.429Z" },
    { url = "https://files.pythonhosted.org/packages/41/b0/33d79e377a336247df6348a54e6d2a2b85d644ca202555e3faa0cf811ecc/pillow-11.3.0-cp314-cp314-macosx_11_0_arm64.whl", hash = "sha256:0b275ff9b04df7b640c59ec5a3cb113eefd3795a8df80bac69646ef699c6981a", size = 4686116, upload-time = "2025-07-01T09:15:19.423Z" },
    { url = "https://files.pythonhosted.org/packages/49/2d/ed8bc0ab219ae8768f529597d9509d184fe8a6c4741a6864fea334d25f3f/pillow-11.3.0-cp314-cp314-manylinux2014_aarch64.manylinux_2_17_aarch64.whl", hash = "sha256:0743841cabd3dba6a83f38a92672cccbd69af56e3e91777b0ee7f4dba4385632", size = 5864597, upload-time = "2025-07-03T13:10:38.404Z" },
    { url = "https://files.pythonhosted.org/packages/b5/3d/b932bb4225c80b58dfadaca9d42d08d0b7064d2d1791b6a237f87f661834/pillow-11.3.0-cp314-cp314-manylinux2014_x86_64.manylinux_2_17_x86_64.whl", hash = "sha256:2465a69cf967b8b49ee1b96d76718cd98c4e925414ead59fdf75cf0fd07df673", size = 7638246, upload-time = "2025-07-03T13:10:44.987Z" },
    { url = "https://files.pythonhosted.org/packages/09/b5/0487044b7c096f1b48f0d7ad416472c02e0e4bf6919541b111efd3cae690/pillow-11.3.0-cp314-cp314-manylinux_2_27_aarch64.manylinux_2_28_aarch64.whl", hash = "sha256:41742638139424703b4d01665b807c6468e23e699e8e90cffefe291c5832b027", size = 5973336, upload-time = "2025-07-01T09:15:21.237Z" },
    { url = "https://files.pythonhosted.org/packages/a8/2d/524f9318f6cbfcc79fbc004801ea6b607ec3f843977652fdee4857a7568b/pillow-11.3.0-cp314-cp314-manylinux_2_27_x86_64.manylinux_2_28_x86_64.whl", hash = "sha256:93efb0b4de7e340d99057415c749175e24c8864302369e05914682ba642e5d77", size = 6642699, upload-time = "2025-07-01T09:15:23.186Z" },
    { url = "https://files.pythonhosted.org/packages/6f/d2/a9a4f280c6aefedce1e8f615baaa5474e0701d86dd6f1dede66726462bbd/pillow-11.3.0-cp314-cp314-musllinux_1_2_aarch64.whl", hash = "sha256:7966e38dcd0fa11ca390aed7c6f20454443581d758242023cf36fcb319b1a874", size = 6083789, upload-time = "2025-07-01T09:15:25.1Z" },
    { url = "https://files.pythonhosted.org/packages/fe/54/86b0cd9dbb683a9d5e960b66c7379e821a19be4ac5810e2e5a715c09a0c0/pillow-11.3.0-cp314-cp314-musllinux_1_2_x86_64.whl", hash = "sha256:98a9afa7b9007c67ed84c57c9e0ad86a6000da96eaa638e4f8abe5b65ff83f0a", size = 6720386, upload-time = "2025-07-01T09:15:27.378Z" },
    { url = "https://files.pythonhosted.org/packages/e7/95/88efcaf384c3588e24259c4203b909cbe3e3c2d887af9e938c2022c9dd48/pillow-11.3.0-cp314-cp314-win32.whl", hash = "sha256:02a723e6bf909e7cea0dac1b0e0310be9d7650cd66222a5f1c571455c0a45214", size = 6370911, upload-time = "2025-07-01T09:15:29.294Z" },
    { url = "https://files.pythonhosted.org/packages/2e/cc/934e5820850ec5eb107e7b1a72dd278140731c669f396110ebc326f2a503/pillow-11.3.0-cp314-cp314-win_amd64.whl", hash = "sha256:a418486160228f64dd9e9efcd132679b7a02a5f22c982c78b6fc7dab3fefb635", size = 7117383, upload-time = "2025-07-01T09:15:31.128Z" },
    { url = "https://files.pythonhosted.org/packages/d6/e9/9c0a616a71da2a5d163aa37405e8aced9a906d574b4a214bede134e731bc/pillow-11.3.0-cp314-cp314-win_arm64.whl", hash = "sha256:155658efb5e044669c08896c0c44231c5e9abcaadbc5cd3648df2f7c0b96b9a6", size = 2511385, upload-time = "2025-07-01T09:15:33.328Z" },
    { url = "https://files.pythonhosted.org/packages/1a/33/c88376898aff369658b225262cd4f2659b13e8178e7534df9e6e1fa289f6/pillow-11.3.0-cp314-cp314t-macosx_10_13_x86_64.whl", hash = "sha256:59a03cdf019efbfeeed910bf79c7c93255c3d54bc45898ac2a4140071b02b4ae", size = 5281129, upload-time = "2025-07-01T09:15:35.194Z" },
    { url = "https://files.pythonhosted.org/packages/1f/70/d376247fb36f1844b42910911c83a02d5544ebd2a8bad9efcc0f707ea774/pillow-11.3.0-cp314-cp314t-macosx_11_0_arm64.whl", hash = "sha256:f8a5827f84d973d8636e9dc5764af4f0cf2318d26744b3d902931701b0d46653", size = 4689580, upload-time = "2025-07-01T09:15:37.114Z" },
    { url = "https://files.pythonhosted.org/packages/eb/1c/537e930496149fbac69efd2fc4329035bbe2e5475b4165439e3be9cb183b/pillow-11.3.0-cp314-cp314t-manylinux2014_aarch64.manylinux_2_17_aarch64.whl", hash = "sha256:ee92f2fd10f4adc4b43d07ec5e779932b4eb3dbfbc34790ada5a6669bc095aa6", size = 5902860, upload-time = "2025-07-03T13:10:50.248Z" },
    { url = "https://files.pythonhosted.org/packages/bd/57/80f53264954dcefeebcf9dae6e3eb1daea1b488f0be8b8fef12f79a3eb10/pillow-11.3.0-cp314-cp314t-manylinux2014_x86_64.manylinux_2_17_x86_64.whl", hash = "sha256:c96d333dcf42d01f47b37e0979b6bd73ec91eae18614864622d9b87bbd5bbf36", size = 7670694, upload-time = "2025-07-03T13:10:56.432Z" },
    { url = "https://files.pythonhosted.org/packages/70/ff/4727d3b71a8578b4587d9c276e90efad2d6fe0335fd76742a6da08132e8c/pillow-11.3.0-cp314-cp314t-manylinux_2_27_aarch64.manylinux_2_28_aarch64.whl", hash = "sha256:4c96f993ab8c98460cd0c001447bff6194403e8b1d7e149ade5f00594918128b", size = 6005888, upload-time = "2025-07-01T09:15:39.436Z" },
    { url = "https://files.pythonhosted.org/packages/05/ae/716592277934f85d3be51d7256f3636672d7b1abfafdc42cf3f8cbd4b4c8/pillow-11.3.0-cp314-cp314t-manylinux_2_27_x86_64.manylinux_2_28_x86_64.whl", hash = "sha256:41342b64afeba938edb034d122b2dda5db2139b9a4af999729ba8818e0056477", size = 6670330, upload-time = "2025-07-01T09:15:41.269Z" },
    { url = "https://files.pythonhosted.org/packages/e7/bb/7fe6cddcc8827b01b1a9766f5fdeb7418680744f9082035bdbabecf1d57f/pillow-11.3.0-cp314-cp314t-musllinux_1_2_aarch64.whl", hash = "sha256:068d9c39a2d1b358eb9f245ce7ab1b5c3246c7c8c7d9ba58cfa5b43146c06e50", size = 6114089, upload-time = "2025-07-01T09:15:43.13Z" },
    { url = "https://files.pythonhosted.org/packages/8b/f5/06bfaa444c8e80f1a8e4bff98da9c83b37b5be3b1deaa43d27a0db37ef84/pillow-11.3.0-cp314-cp314t-musllinux_1_2_x86_64.whl", hash = "sha256:a1bc6ba083b145187f648b667e05a2534ecc4b9f2784c2cbe3089e44868f2b9b", size = 6748206, upload-time = "2025-07-01T09:15:44.937Z" },
    { url = "https://files.pythonhosted.org/packages/f0/77/bc6f92a3e8e6e46c0ca78abfffec0037845800ea38c73483760362804c41/pillow-11.3.0-cp314-cp314t-win32.whl", hash = "sha256:118ca10c0d60b06d006be10a501fd6bbdfef559251ed31b794668ed569c87e12", size = 6377370, upload-time = "2025-07-01T09:15:46.673Z" },
    { url = "https://files.pythonhosted.org/packages/4a/82/3a721f7d69dca802befb8af08b7c79ebcab461007ce1c18bd91a5d5896f9/pillow-11.3.0-cp314-cp314t-win_amd64.whl", hash = "sha256:8924748b688aa210d79883357d102cd64690e56b923a186f35a82cbc10f997db", size = 7121500, upload-time = "2025-07-01T09:15:48.512Z" },
    { url = "https://files.pythonhosted.org/packages/89/c7/5572fa4a3f45740eaab6ae86fcdf7195b55beac1371ac8c619d880cfe948/pillow-11.3.0-cp314-cp314t-win_arm64.whl", hash = "sha256:79ea0d14d3ebad43ec77ad5272e6ff9bba5b679ef73375ea760261207fa8e0aa", size = 2512835, upload-time = "2025-07-01T09:15:50.399Z" },
    { url = "https://files.pythonhosted.org/packages/9e/e3/6fa84033758276fb31da12e5fb66ad747ae83b93c67af17f8c6ff4cc8f34/pillow-11.3.0-pp311-pypy311_pp73-macosx_10_15_x86_64.whl", hash = "sha256:7c8ec7a017ad1bd562f93dbd8505763e688d388cde6e4a010ae1486916e713e6", size = 5270566, upload-time = "2025-07-01T09:16:19.801Z" },
    { url = "https://files.pythonhosted.org/packages/5b/ee/e8d2e1ab4892970b561e1ba96cbd59c0d28cf66737fc44abb2aec3795a4e/pillow-11.3.0-pp311-pypy311_pp73-macosx_11_0_arm64.whl", hash = "sha256:9ab6ae226de48019caa8074894544af5b53a117ccb9d3b3dcb2871464c829438", size = 4654618, upload-time = "2025-07-01T09:16:21.818Z" },
    { url = "https://files.pythonhosted.org/packages/f2/6d/17f80f4e1f0761f02160fc433abd4109fa1548dcfdca46cfdadaf9efa565/pillow-11.3.0-pp311-pypy311_pp73-manylinux2014_aarch64.manylinux_2_17_aarch64.whl", hash = "sha256:fe27fb049cdcca11f11a7bfda64043c37b30e6b91f10cb5bab275806c32f6ab3", size = 4874248, upload-time = "2025-07-03T13:11:20.738Z" },
    { url = "https://files.pythonhosted.org/packages/de/5f/c22340acd61cef960130585bbe2120e2fd8434c214802f07e8c03596b17e/pillow-11.3.0-pp311-pypy311_pp73-manylinux2014_x86_64.manylinux_2_17_x86_64.whl", hash = "sha256:465b9e8844e3c3519a983d58b80be3f668e2a7a5db97f2784e7079fbc9f9822c", size = 6583963, upload-time = "2025-07-03T13:11:26.283Z" },
    { url = "https://files.pythonhosted.org/packages/31/5e/03966aedfbfcbb4d5f8aa042452d3361f325b963ebbadddac05b122e47dd/pillow-11.3.0-pp311-pypy311_pp73-manylinux_2_27_aarch64.manylinux_2_28_aarch64.whl", hash = "sha256:5418b53c0d59b3824d05e029669efa023bbef0f3e92e75ec8428f3799487f361", size = 4957170, upload-time = "2025-07-01T09:16:23.762Z" },
    { url = "https://files.pythonhosted.org/packages/cc/2d/e082982aacc927fc2cab48e1e731bdb1643a1406acace8bed0900a61464e/pillow-11.3.0-pp311-pypy311_pp73-manylinux_2_27_x86_64.manylinux_2_28_x86_64.whl", hash = "sha256:504b6f59505f08ae014f724b6207ff6222662aab5cc9542577fb084ed0676ac7", size = 5581505, upload-time = "2025-07-01T09:16:25.593Z" },
    { url = "https://files.pythonhosted.org/packages/34/e7/ae39f538fd6844e982063c3a5e4598b8ced43b9633baa3a85ef33af8c05c/pillow-11.3.0-pp311-pypy311_pp73-win_amd64.whl", hash = "sha256:c84d689db21a1c397d001aa08241044aa2069e7587b398c8cc63020390b1c1b8", size = 6984598, upload-time = "2025-07-01T09:16:27.732Z" },
]

[[package]]
name = "platformdirs"
version = "4.3.8"
source = { registry = "https://pypi.org/simple" }
sdist = { url = "https://files.pythonhosted.org/packages/fe/8b/3c73abc9c759ecd3f1f7ceff6685840859e8070c4d947c93fae71f6a0bf2/platformdirs-4.3.8.tar.gz", hash = "sha256:3d512d96e16bcb959a814c9f348431070822a6496326a4be0911c40b5a74c2bc", size = 21362, upload-time = "2025-05-07T22:47:42.121Z" }
wheels = [
    { url = "https://files.pythonhosted.org/packages/fe/39/979e8e21520d4e47a0bbe349e2713c0aac6f3d853d0e5b34d76206c439aa/platformdirs-4.3.8-py3-none-any.whl", hash = "sha256:ff7059bb7eb1179e2685604f4aaf157cfd9535242bd23742eadc3c13542139b4", size = 18567, upload-time = "2025-05-07T22:47:40.376Z" },
]

[[package]]
name = "plotly"
version = "6.2.0"
source = { registry = "https://pypi.org/simple" }
dependencies = [
    { name = "narwhals" },
    { name = "packaging" },
]
sdist = { url = "https://files.pythonhosted.org/packages/6e/5c/0efc297df362b88b74957a230af61cd6929f531f72f48063e8408702ffba/plotly-6.2.0.tar.gz", hash = "sha256:9dfa23c328000f16c928beb68927444c1ab9eae837d1fe648dbcda5360c7953d", size = 6801941 }
wheels = [
    { url = "https://files.pythonhosted.org/packages/ed/20/f2b7ac96a91cc5f70d81320adad24cc41bf52013508d649b1481db225780/plotly-6.2.0-py3-none-any.whl", hash = "sha256:32c444d4c940887219cb80738317040363deefdfee4f354498cc0b6dab8978bd", size = 9635469 },
]

[[package]]
name = "pre-commit"
version = "4.2.0"
source = { registry = "https://pypi.org/simple" }
dependencies = [
    { name = "cfgv" },
    { name = "identify" },
    { name = "nodeenv" },
    { name = "pyyaml" },
    { name = "virtualenv" },
]
sdist = { url = "https://files.pythonhosted.org/packages/08/39/679ca9b26c7bb2999ff122d50faa301e49af82ca9c066ec061cfbc0c6784/pre_commit-4.2.0.tar.gz", hash = "sha256:601283b9757afd87d40c4c4a9b2b5de9637a8ea02eaff7adc2d0fb4e04841146", size = 193424, upload-time = "2025-03-18T21:35:20.987Z" }
wheels = [
    { url = "https://files.pythonhosted.org/packages/88/74/a88bf1b1efeae488a0c0b7bdf71429c313722d1fc0f377537fbe554e6180/pre_commit-4.2.0-py2.py3-none-any.whl", hash = "sha256:a009ca7205f1eb497d10b845e52c838a98b6cdd2102a6c8e4540e94ee75c58bd", size = 220707, upload-time = "2025-03-18T21:35:19.343Z" },
]

[[package]]
name = "proglog"
version = "0.1.12"
source = { registry = "https://pypi.org/simple" }
dependencies = [
    { name = "tqdm" },
]
sdist = { url = "https://files.pythonhosted.org/packages/c2/af/c108866c452eda1132f3d6b3cb6be2ae8430c97e9309f38ca9dbd430af37/proglog-0.1.12.tar.gz", hash = "sha256:361ee074721c277b89b75c061336cb8c5f287c92b043efa562ccf7866cda931c", size = 8794, upload-time = "2025-05-09T14:36:18.316Z" }
wheels = [
    { url = "https://files.pythonhosted.org/packages/c1/1b/f7ea6cde25621cd9236541c66ff018f4268012a534ec31032bcb187dc5e7/proglog-0.1.12-py3-none-any.whl", hash = "sha256:ccaafce51e80a81c65dc907a460c07ccb8ec1f78dc660cfd8f9ec3a22f01b84c", size = 6337, upload-time = "2025-05-09T14:36:16.798Z" },
]

[[package]]
name = "protobuf"
version = "6.31.1"
source = { registry = "https://pypi.org/simple" }
sdist = { url = "https://files.pythonhosted.org/packages/52/f3/b9655a711b32c19720253f6f06326faf90580834e2e83f840472d752bc8b/protobuf-6.31.1.tar.gz", hash = "sha256:d8cac4c982f0b957a4dc73a80e2ea24fab08e679c0de9deb835f4a12d69aca9a", size = 441797, upload-time = "2025-05-28T19:25:54.947Z" }
wheels = [
    { url = "https://files.pythonhosted.org/packages/f3/6f/6ab8e4bf962fd5570d3deaa2d5c38f0a363f57b4501047b5ebeb83ab1125/protobuf-6.31.1-cp310-abi3-win32.whl", hash = "sha256:7fa17d5a29c2e04b7d90e5e32388b8bfd0e7107cd8e616feef7ed3fa6bdab5c9", size = 423603, upload-time = "2025-05-28T19:25:41.198Z" },
    { url = "https://files.pythonhosted.org/packages/44/3a/b15c4347dd4bf3a1b0ee882f384623e2063bb5cf9fa9d57990a4f7df2fb6/protobuf-6.31.1-cp310-abi3-win_amd64.whl", hash = "sha256:426f59d2964864a1a366254fa703b8632dcec0790d8862d30034d8245e1cd447", size = 435283, upload-time = "2025-05-28T19:25:44.275Z" },
    { url = "https://files.pythonhosted.org/packages/6a/c9/b9689a2a250264a84e66c46d8862ba788ee7a641cdca39bccf64f59284b7/protobuf-6.31.1-cp39-abi3-macosx_10_9_universal2.whl", hash = "sha256:6f1227473dc43d44ed644425268eb7c2e488ae245d51c6866d19fe158e207402", size = 425604, upload-time = "2025-05-28T19:25:45.702Z" },
    { url = "https://files.pythonhosted.org/packages/76/a1/7a5a94032c83375e4fe7e7f56e3976ea6ac90c5e85fac8576409e25c39c3/protobuf-6.31.1-cp39-abi3-manylinux2014_aarch64.whl", hash = "sha256:a40fc12b84c154884d7d4c4ebd675d5b3b5283e155f324049ae396b95ddebc39", size = 322115, upload-time = "2025-05-28T19:25:47.128Z" },
    { url = "https://files.pythonhosted.org/packages/fa/b1/b59d405d64d31999244643d88c45c8241c58f17cc887e73bcb90602327f8/protobuf-6.31.1-cp39-abi3-manylinux2014_x86_64.whl", hash = "sha256:4ee898bf66f7a8b0bd21bce523814e6fbd8c6add948045ce958b73af7e8878c6", size = 321070, upload-time = "2025-05-28T19:25:50.036Z" },
    { url = "https://files.pythonhosted.org/packages/f7/af/ab3c51ab7507a7325e98ffe691d9495ee3d3aa5f589afad65ec920d39821/protobuf-6.31.1-py3-none-any.whl", hash = "sha256:720a6c7e6b77288b85063569baae8536671b39f15cc22037ec7045658d80489e", size = 168724, upload-time = "2025-05-28T19:25:53.926Z" },
]

[[package]]
name = "pydantic"
version = "2.11.7"
source = { registry = "https://pypi.org/simple" }
dependencies = [
    { name = "annotated-types" },
    { name = "pydantic-core" },
    { name = "typing-extensions" },
    { name = "typing-inspection" },
]
sdist = { url = "https://files.pythonhosted.org/packages/00/dd/4325abf92c39ba8623b5af936ddb36ffcfe0beae70405d456ab1fb2f5b8c/pydantic-2.11.7.tar.gz", hash = "sha256:d989c3c6cb79469287b1569f7447a17848c998458d49ebe294e975b9baf0f0db", size = 788350, upload-time = "2025-06-14T08:33:17.137Z" }
wheels = [
    { url = "https://files.pythonhosted.org/packages/6a/c0/ec2b1c8712ca690e5d61979dee872603e92b8a32f94cc1b72d53beab008a/pydantic-2.11.7-py3-none-any.whl", hash = "sha256:dde5df002701f6de26248661f6835bbe296a47bf73990135c7d07ce741b9623b", size = 444782, upload-time = "2025-06-14T08:33:14.905Z" },
]

[[package]]
name = "pydantic-core"
version = "2.33.2"
source = { registry = "https://pypi.org/simple" }
dependencies = [
    { name = "typing-extensions" },
]
sdist = { url = "https://files.pythonhosted.org/packages/ad/88/5f2260bdfae97aabf98f1778d43f69574390ad787afb646292a638c923d4/pydantic_core-2.33.2.tar.gz", hash = "sha256:7cb8bc3605c29176e1b105350d2e6474142d7c1bd1d9327c4a9bdb46bf827acc", size = 435195, upload-time = "2025-04-23T18:33:52.104Z" }
wheels = [
    { url = "https://files.pythonhosted.org/packages/3f/8d/71db63483d518cbbf290261a1fc2839d17ff89fce7089e08cad07ccfce67/pydantic_core-2.33.2-cp311-cp311-macosx_10_12_x86_64.whl", hash = "sha256:4c5b0a576fb381edd6d27f0a85915c6daf2f8138dc5c267a57c08a62900758c7", size = 2028584, upload-time = "2025-04-23T18:31:03.106Z" },
    { url = "https://files.pythonhosted.org/packages/24/2f/3cfa7244ae292dd850989f328722d2aef313f74ffc471184dc509e1e4e5a/pydantic_core-2.33.2-cp311-cp311-macosx_11_0_arm64.whl", hash = "sha256:e799c050df38a639db758c617ec771fd8fb7a5f8eaaa4b27b101f266b216a246", size = 1855071, upload-time = "2025-04-23T18:31:04.621Z" },
    { url = "https://files.pythonhosted.org/packages/b3/d3/4ae42d33f5e3f50dd467761304be2fa0a9417fbf09735bc2cce003480f2a/pydantic_core-2.33.2-cp311-cp311-manylinux_2_17_aarch64.manylinux2014_aarch64.whl", hash = "sha256:dc46a01bf8d62f227d5ecee74178ffc448ff4e5197c756331f71efcc66dc980f", size = 1897823, upload-time = "2025-04-23T18:31:06.377Z" },
    { url = "https://files.pythonhosted.org/packages/f4/f3/aa5976e8352b7695ff808599794b1fba2a9ae2ee954a3426855935799488/pydantic_core-2.33.2-cp311-cp311-manylinux_2_17_armv7l.manylinux2014_armv7l.whl", hash = "sha256:a144d4f717285c6d9234a66778059f33a89096dfb9b39117663fd8413d582dcc", size = 1983792, upload-time = "2025-04-23T18:31:07.93Z" },
    { url = "https://files.pythonhosted.org/packages/d5/7a/cda9b5a23c552037717f2b2a5257e9b2bfe45e687386df9591eff7b46d28/pydantic_core-2.33.2-cp311-cp311-manylinux_2_17_ppc64le.manylinux2014_ppc64le.whl", hash = "sha256:73cf6373c21bc80b2e0dc88444f41ae60b2f070ed02095754eb5a01df12256de", size = 2136338, upload-time = "2025-04-23T18:31:09.283Z" },
    { url = "https://files.pythonhosted.org/packages/2b/9f/b8f9ec8dd1417eb9da784e91e1667d58a2a4a7b7b34cf4af765ef663a7e5/pydantic_core-2.33.2-cp311-cp311-manylinux_2_17_s390x.manylinux2014_s390x.whl", hash = "sha256:3dc625f4aa79713512d1976fe9f0bc99f706a9dee21dfd1810b4bbbf228d0e8a", size = 2730998, upload-time = "2025-04-23T18:31:11.7Z" },
    { url = "https://files.pythonhosted.org/packages/47/bc/cd720e078576bdb8255d5032c5d63ee5c0bf4b7173dd955185a1d658c456/pydantic_core-2.33.2-cp311-cp311-manylinux_2_17_x86_64.manylinux2014_x86_64.whl", hash = "sha256:881b21b5549499972441da4758d662aeea93f1923f953e9cbaff14b8b9565aef", size = 2003200, upload-time = "2025-04-23T18:31:13.536Z" },
    { url = "https://files.pythonhosted.org/packages/ca/22/3602b895ee2cd29d11a2b349372446ae9727c32e78a94b3d588a40fdf187/pydantic_core-2.33.2-cp311-cp311-manylinux_2_5_i686.manylinux1_i686.whl", hash = "sha256:bdc25f3681f7b78572699569514036afe3c243bc3059d3942624e936ec93450e", size = 2113890, upload-time = "2025-04-23T18:31:15.011Z" },
    { url = "https://files.pythonhosted.org/packages/ff/e6/e3c5908c03cf00d629eb38393a98fccc38ee0ce8ecce32f69fc7d7b558a7/pydantic_core-2.33.2-cp311-cp311-musllinux_1_1_aarch64.whl", hash = "sha256:fe5b32187cbc0c862ee201ad66c30cf218e5ed468ec8dc1cf49dec66e160cc4d", size = 2073359, upload-time = "2025-04-23T18:31:16.393Z" },
    { url = "https://files.pythonhosted.org/packages/12/e7/6a36a07c59ebefc8777d1ffdaf5ae71b06b21952582e4b07eba88a421c79/pydantic_core-2.33.2-cp311-cp311-musllinux_1_1_armv7l.whl", hash = "sha256:bc7aee6f634a6f4a95676fcb5d6559a2c2a390330098dba5e5a5f28a2e4ada30", size = 2245883, upload-time = "2025-04-23T18:31:17.892Z" },
    { url = "https://files.pythonhosted.org/packages/16/3f/59b3187aaa6cc0c1e6616e8045b284de2b6a87b027cce2ffcea073adf1d2/pydantic_core-2.33.2-cp311-cp311-musllinux_1_1_x86_64.whl", hash = "sha256:235f45e5dbcccf6bd99f9f472858849f73d11120d76ea8707115415f8e5ebebf", size = 2241074, upload-time = "2025-04-23T18:31:19.205Z" },
    { url = "https://files.pythonhosted.org/packages/e0/ed/55532bb88f674d5d8f67ab121a2a13c385df382de2a1677f30ad385f7438/pydantic_core-2.33.2-cp311-cp311-win32.whl", hash = "sha256:6368900c2d3ef09b69cb0b913f9f8263b03786e5b2a387706c5afb66800efd51", size = 1910538, upload-time = "2025-04-23T18:31:20.541Z" },
    { url = "https://files.pythonhosted.org/packages/fe/1b/25b7cccd4519c0b23c2dd636ad39d381abf113085ce4f7bec2b0dc755eb1/pydantic_core-2.33.2-cp311-cp311-win_amd64.whl", hash = "sha256:1e063337ef9e9820c77acc768546325ebe04ee38b08703244c1309cccc4f1bab", size = 1952909, upload-time = "2025-04-23T18:31:22.371Z" },
    { url = "https://files.pythonhosted.org/packages/49/a9/d809358e49126438055884c4366a1f6227f0f84f635a9014e2deb9b9de54/pydantic_core-2.33.2-cp311-cp311-win_arm64.whl", hash = "sha256:6b99022f1d19bc32a4c2a0d544fc9a76e3be90f0b3f4af413f87d38749300e65", size = 1897786, upload-time = "2025-04-23T18:31:24.161Z" },
    { url = "https://files.pythonhosted.org/packages/18/8a/2b41c97f554ec8c71f2a8a5f85cb56a8b0956addfe8b0efb5b3d77e8bdc3/pydantic_core-2.33.2-cp312-cp312-macosx_10_12_x86_64.whl", hash = "sha256:a7ec89dc587667f22b6a0b6579c249fca9026ce7c333fc142ba42411fa243cdc", size = 2009000, upload-time = "2025-04-23T18:31:25.863Z" },
    { url = "https://files.pythonhosted.org/packages/a1/02/6224312aacb3c8ecbaa959897af57181fb6cf3a3d7917fd44d0f2917e6f2/pydantic_core-2.33.2-cp312-cp312-macosx_11_0_arm64.whl", hash = "sha256:3c6db6e52c6d70aa0d00d45cdb9b40f0433b96380071ea80b09277dba021ddf7", size = 1847996, upload-time = "2025-04-23T18:31:27.341Z" },
    { url = "https://files.pythonhosted.org/packages/d6/46/6dcdf084a523dbe0a0be59d054734b86a981726f221f4562aed313dbcb49/pydantic_core-2.33.2-cp312-cp312-manylinux_2_17_aarch64.manylinux2014_aarch64.whl", hash = "sha256:4e61206137cbc65e6d5256e1166f88331d3b6238e082d9f74613b9b765fb9025", size = 1880957, upload-time = "2025-04-23T18:31:28.956Z" },
    { url = "https://files.pythonhosted.org/packages/ec/6b/1ec2c03837ac00886ba8160ce041ce4e325b41d06a034adbef11339ae422/pydantic_core-2.33.2-cp312-cp312-manylinux_2_17_armv7l.manylinux2014_armv7l.whl", hash = "sha256:eb8c529b2819c37140eb51b914153063d27ed88e3bdc31b71198a198e921e011", size = 1964199, upload-time = "2025-04-23T18:31:31.025Z" },
    { url = "https://files.pythonhosted.org/packages/2d/1d/6bf34d6adb9debd9136bd197ca72642203ce9aaaa85cfcbfcf20f9696e83/pydantic_core-2.33.2-cp312-cp312-manylinux_2_17_ppc64le.manylinux2014_ppc64le.whl", hash = "sha256:c52b02ad8b4e2cf14ca7b3d918f3eb0ee91e63b3167c32591e57c4317e134f8f", size = 2120296, upload-time = "2025-04-23T18:31:32.514Z" },
    { url = "https://files.pythonhosted.org/packages/e0/94/2bd0aaf5a591e974b32a9f7123f16637776c304471a0ab33cf263cf5591a/pydantic_core-2.33.2-cp312-cp312-manylinux_2_17_s390x.manylinux2014_s390x.whl", hash = "sha256:96081f1605125ba0855dfda83f6f3df5ec90c61195421ba72223de35ccfb2f88", size = 2676109, upload-time = "2025-04-23T18:31:33.958Z" },
    { url = "https://files.pythonhosted.org/packages/f9/41/4b043778cf9c4285d59742281a769eac371b9e47e35f98ad321349cc5d61/pydantic_core-2.33.2-cp312-cp312-manylinux_2_17_x86_64.manylinux2014_x86_64.whl", hash = "sha256:8f57a69461af2a5fa6e6bbd7a5f60d3b7e6cebb687f55106933188e79ad155c1", size = 2002028, upload-time = "2025-04-23T18:31:39.095Z" },
    { url = "https://files.pythonhosted.org/packages/cb/d5/7bb781bf2748ce3d03af04d5c969fa1308880e1dca35a9bd94e1a96a922e/pydantic_core-2.33.2-cp312-cp312-manylinux_2_5_i686.manylinux1_i686.whl", hash = "sha256:572c7e6c8bb4774d2ac88929e3d1f12bc45714ae5ee6d9a788a9fb35e60bb04b", size = 2100044, upload-time = "2025-04-23T18:31:41.034Z" },
    { url = "https://files.pythonhosted.org/packages/fe/36/def5e53e1eb0ad896785702a5bbfd25eed546cdcf4087ad285021a90ed53/pydantic_core-2.33.2-cp312-cp312-musllinux_1_1_aarch64.whl", hash = "sha256:db4b41f9bd95fbe5acd76d89920336ba96f03e149097365afe1cb092fceb89a1", size = 2058881, upload-time = "2025-04-23T18:31:42.757Z" },
    { url = "https://files.pythonhosted.org/packages/01/6c/57f8d70b2ee57fc3dc8b9610315949837fa8c11d86927b9bb044f8705419/pydantic_core-2.33.2-cp312-cp312-musllinux_1_1_armv7l.whl", hash = "sha256:fa854f5cf7e33842a892e5c73f45327760bc7bc516339fda888c75ae60edaeb6", size = 2227034, upload-time = "2025-04-23T18:31:44.304Z" },
    { url = "https://files.pythonhosted.org/packages/27/b9/9c17f0396a82b3d5cbea4c24d742083422639e7bb1d5bf600e12cb176a13/pydantic_core-2.33.2-cp312-cp312-musllinux_1_1_x86_64.whl", hash = "sha256:5f483cfb75ff703095c59e365360cb73e00185e01aaea067cd19acffd2ab20ea", size = 2234187, upload-time = "2025-04-23T18:31:45.891Z" },
    { url = "https://files.pythonhosted.org/packages/b0/6a/adf5734ffd52bf86d865093ad70b2ce543415e0e356f6cacabbc0d9ad910/pydantic_core-2.33.2-cp312-cp312-win32.whl", hash = "sha256:9cb1da0f5a471435a7bc7e439b8a728e8b61e59784b2af70d7c169f8dd8ae290", size = 1892628, upload-time = "2025-04-23T18:31:47.819Z" },
    { url = "https://files.pythonhosted.org/packages/43/e4/5479fecb3606c1368d496a825d8411e126133c41224c1e7238be58b87d7e/pydantic_core-2.33.2-cp312-cp312-win_amd64.whl", hash = "sha256:f941635f2a3d96b2973e867144fde513665c87f13fe0e193c158ac51bfaaa7b2", size = 1955866, upload-time = "2025-04-23T18:31:49.635Z" },
    { url = "https://files.pythonhosted.org/packages/0d/24/8b11e8b3e2be9dd82df4b11408a67c61bb4dc4f8e11b5b0fc888b38118b5/pydantic_core-2.33.2-cp312-cp312-win_arm64.whl", hash = "sha256:cca3868ddfaccfbc4bfb1d608e2ccaaebe0ae628e1416aeb9c4d88c001bb45ab", size = 1888894, upload-time = "2025-04-23T18:31:51.609Z" },
    { url = "https://files.pythonhosted.org/packages/46/8c/99040727b41f56616573a28771b1bfa08a3d3fe74d3d513f01251f79f172/pydantic_core-2.33.2-cp313-cp313-macosx_10_12_x86_64.whl", hash = "sha256:1082dd3e2d7109ad8b7da48e1d4710c8d06c253cbc4a27c1cff4fbcaa97a9e3f", size = 2015688, upload-time = "2025-04-23T18:31:53.175Z" },
    { url = "https://files.pythonhosted.org/packages/3a/cc/5999d1eb705a6cefc31f0b4a90e9f7fc400539b1a1030529700cc1b51838/pydantic_core-2.33.2-cp313-cp313-macosx_11_0_arm64.whl", hash = "sha256:f517ca031dfc037a9c07e748cefd8d96235088b83b4f4ba8939105d20fa1dcd6", size = 1844808, upload-time = "2025-04-23T18:31:54.79Z" },
    { url = "https://files.pythonhosted.org/packages/6f/5e/a0a7b8885c98889a18b6e376f344da1ef323d270b44edf8174d6bce4d622/pydantic_core-2.33.2-cp313-cp313-manylinux_2_17_aarch64.manylinux2014_aarch64.whl", hash = "sha256:0a9f2c9dd19656823cb8250b0724ee9c60a82f3cdf68a080979d13092a3b0fef", size = 1885580, upload-time = "2025-04-23T18:31:57.393Z" },
    { url = "https://files.pythonhosted.org/packages/3b/2a/953581f343c7d11a304581156618c3f592435523dd9d79865903272c256a/pydantic_core-2.33.2-cp313-cp313-manylinux_2_17_armv7l.manylinux2014_armv7l.whl", hash = "sha256:2b0a451c263b01acebe51895bfb0e1cc842a5c666efe06cdf13846c7418caa9a", size = 1973859, upload-time = "2025-04-23T18:31:59.065Z" },
    { url = "https://files.pythonhosted.org/packages/e6/55/f1a813904771c03a3f97f676c62cca0c0a4138654107c1b61f19c644868b/pydantic_core-2.33.2-cp313-cp313-manylinux_2_17_ppc64le.manylinux2014_ppc64le.whl", hash = "sha256:1ea40a64d23faa25e62a70ad163571c0b342b8bf66d5fa612ac0dec4f069d916", size = 2120810, upload-time = "2025-04-23T18:32:00.78Z" },
    { url = "https://files.pythonhosted.org/packages/aa/c3/053389835a996e18853ba107a63caae0b9deb4a276c6b472931ea9ae6e48/pydantic_core-2.33.2-cp313-cp313-manylinux_2_17_s390x.manylinux2014_s390x.whl", hash = "sha256:0fb2d542b4d66f9470e8065c5469ec676978d625a8b7a363f07d9a501a9cb36a", size = 2676498, upload-time = "2025-04-23T18:32:02.418Z" },
    { url = "https://files.pythonhosted.org/packages/eb/3c/f4abd740877a35abade05e437245b192f9d0ffb48bbbbd708df33d3cda37/pydantic_core-2.33.2-cp313-cp313-manylinux_2_17_x86_64.manylinux2014_x86_64.whl", hash = "sha256:9fdac5d6ffa1b5a83bca06ffe7583f5576555e6c8b3a91fbd25ea7780f825f7d", size = 2000611, upload-time = "2025-04-23T18:32:04.152Z" },
    { url = "https://files.pythonhosted.org/packages/59/a7/63ef2fed1837d1121a894d0ce88439fe3e3b3e48c7543b2a4479eb99c2bd/pydantic_core-2.33.2-cp313-cp313-manylinux_2_5_i686.manylinux1_i686.whl", hash = "sha256:04a1a413977ab517154eebb2d326da71638271477d6ad87a769102f7c2488c56", size = 2107924, upload-time = "2025-04-23T18:32:06.129Z" },
    { url = "https://files.pythonhosted.org/packages/04/8f/2551964ef045669801675f1cfc3b0d74147f4901c3ffa42be2ddb1f0efc4/pydantic_core-2.33.2-cp313-cp313-musllinux_1_1_aarch64.whl", hash = "sha256:c8e7af2f4e0194c22b5b37205bfb293d166a7344a5b0d0eaccebc376546d77d5", size = 2063196, upload-time = "2025-04-23T18:32:08.178Z" },
    { url = "https://files.pythonhosted.org/packages/26/bd/d9602777e77fc6dbb0c7db9ad356e9a985825547dce5ad1d30ee04903918/pydantic_core-2.33.2-cp313-cp313-musllinux_1_1_armv7l.whl", hash = "sha256:5c92edd15cd58b3c2d34873597a1e20f13094f59cf88068adb18947df5455b4e", size = 2236389, upload-time = "2025-04-23T18:32:10.242Z" },
    { url = "https://files.pythonhosted.org/packages/42/db/0e950daa7e2230423ab342ae918a794964b053bec24ba8af013fc7c94846/pydantic_core-2.33.2-cp313-cp313-musllinux_1_1_x86_64.whl", hash = "sha256:65132b7b4a1c0beded5e057324b7e16e10910c106d43675d9bd87d4f38dde162", size = 2239223, upload-time = "2025-04-23T18:32:12.382Z" },
    { url = "https://files.pythonhosted.org/packages/58/4d/4f937099c545a8a17eb52cb67fe0447fd9a373b348ccfa9a87f141eeb00f/pydantic_core-2.33.2-cp313-cp313-win32.whl", hash = "sha256:52fb90784e0a242bb96ec53f42196a17278855b0f31ac7c3cc6f5c1ec4811849", size = 1900473, upload-time = "2025-04-23T18:32:14.034Z" },
    { url = "https://files.pythonhosted.org/packages/a0/75/4a0a9bac998d78d889def5e4ef2b065acba8cae8c93696906c3a91f310ca/pydantic_core-2.33.2-cp313-cp313-win_amd64.whl", hash = "sha256:c083a3bdd5a93dfe480f1125926afcdbf2917ae714bdb80b36d34318b2bec5d9", size = 1955269, upload-time = "2025-04-23T18:32:15.783Z" },
    { url = "https://files.pythonhosted.org/packages/f9/86/1beda0576969592f1497b4ce8e7bc8cbdf614c352426271b1b10d5f0aa64/pydantic_core-2.33.2-cp313-cp313-win_arm64.whl", hash = "sha256:e80b087132752f6b3d714f041ccf74403799d3b23a72722ea2e6ba2e892555b9", size = 1893921, upload-time = "2025-04-23T18:32:18.473Z" },
    { url = "https://files.pythonhosted.org/packages/a4/7d/e09391c2eebeab681df2b74bfe6c43422fffede8dc74187b2b0bf6fd7571/pydantic_core-2.33.2-cp313-cp313t-macosx_11_0_arm64.whl", hash = "sha256:61c18fba8e5e9db3ab908620af374db0ac1baa69f0f32df4f61ae23f15e586ac", size = 1806162, upload-time = "2025-04-23T18:32:20.188Z" },
    { url = "https://files.pythonhosted.org/packages/f1/3d/847b6b1fed9f8ed3bb95a9ad04fbd0b212e832d4f0f50ff4d9ee5a9f15cf/pydantic_core-2.33.2-cp313-cp313t-manylinux_2_17_x86_64.manylinux2014_x86_64.whl", hash = "sha256:95237e53bb015f67b63c91af7518a62a8660376a6a0db19b89acc77a4d6199f5", size = 1981560, upload-time = "2025-04-23T18:32:22.354Z" },
    { url = "https://files.pythonhosted.org/packages/6f/9a/e73262f6c6656262b5fdd723ad90f518f579b7bc8622e43a942eec53c938/pydantic_core-2.33.2-cp313-cp313t-win_amd64.whl", hash = "sha256:c2fc0a768ef76c15ab9238afa6da7f69895bb5d1ee83aeea2e3509af4472d0b9", size = 1935777, upload-time = "2025-04-23T18:32:25.088Z" },
    { url = "https://files.pythonhosted.org/packages/7b/27/d4ae6487d73948d6f20dddcd94be4ea43e74349b56eba82e9bdee2d7494c/pydantic_core-2.33.2-pp311-pypy311_pp73-macosx_10_12_x86_64.whl", hash = "sha256:dd14041875d09cc0f9308e37a6f8b65f5585cf2598a53aa0123df8b129d481f8", size = 2025200, upload-time = "2025-04-23T18:33:14.199Z" },
    { url = "https://files.pythonhosted.org/packages/f1/b8/b3cb95375f05d33801024079b9392a5ab45267a63400bf1866e7ce0f0de4/pydantic_core-2.33.2-pp311-pypy311_pp73-macosx_11_0_arm64.whl", hash = "sha256:d87c561733f66531dced0da6e864f44ebf89a8fba55f31407b00c2f7f9449593", size = 1859123, upload-time = "2025-04-23T18:33:16.555Z" },
    { url = "https://files.pythonhosted.org/packages/05/bc/0d0b5adeda59a261cd30a1235a445bf55c7e46ae44aea28f7bd6ed46e091/pydantic_core-2.33.2-pp311-pypy311_pp73-manylinux_2_17_aarch64.manylinux2014_aarch64.whl", hash = "sha256:2f82865531efd18d6e07a04a17331af02cb7a651583c418df8266f17a63c6612", size = 1892852, upload-time = "2025-04-23T18:33:18.513Z" },
    { url = "https://files.pythonhosted.org/packages/3e/11/d37bdebbda2e449cb3f519f6ce950927b56d62f0b84fd9cb9e372a26a3d5/pydantic_core-2.33.2-pp311-pypy311_pp73-manylinux_2_17_x86_64.manylinux2014_x86_64.whl", hash = "sha256:2bfb5112df54209d820d7bf9317c7a6c9025ea52e49f46b6a2060104bba37de7", size = 2067484, upload-time = "2025-04-23T18:33:20.475Z" },
    { url = "https://files.pythonhosted.org/packages/8c/55/1f95f0a05ce72ecb02a8a8a1c3be0579bbc29b1d5ab68f1378b7bebc5057/pydantic_core-2.33.2-pp311-pypy311_pp73-manylinux_2_5_i686.manylinux1_i686.whl", hash = "sha256:64632ff9d614e5eecfb495796ad51b0ed98c453e447a76bcbeeb69615079fc7e", size = 2108896, upload-time = "2025-04-23T18:33:22.501Z" },
    { url = "https://files.pythonhosted.org/packages/53/89/2b2de6c81fa131f423246a9109d7b2a375e83968ad0800d6e57d0574629b/pydantic_core-2.33.2-pp311-pypy311_pp73-musllinux_1_1_aarch64.whl", hash = "sha256:f889f7a40498cc077332c7ab6b4608d296d852182211787d4f3ee377aaae66e8", size = 2069475, upload-time = "2025-04-23T18:33:24.528Z" },
    { url = "https://files.pythonhosted.org/packages/b8/e9/1f7efbe20d0b2b10f6718944b5d8ece9152390904f29a78e68d4e7961159/pydantic_core-2.33.2-pp311-pypy311_pp73-musllinux_1_1_armv7l.whl", hash = "sha256:de4b83bb311557e439b9e186f733f6c645b9417c84e2eb8203f3f820a4b988bf", size = 2239013, upload-time = "2025-04-23T18:33:26.621Z" },
    { url = "https://files.pythonhosted.org/packages/3c/b2/5309c905a93811524a49b4e031e9851a6b00ff0fb668794472ea7746b448/pydantic_core-2.33.2-pp311-pypy311_pp73-musllinux_1_1_x86_64.whl", hash = "sha256:82f68293f055f51b51ea42fafc74b6aad03e70e191799430b90c13d643059ebb", size = 2238715, upload-time = "2025-04-23T18:33:28.656Z" },
    { url = "https://files.pythonhosted.org/packages/32/56/8a7ca5d2cd2cda1d245d34b1c9a942920a718082ae8e54e5f3e5a58b7add/pydantic_core-2.33.2-pp311-pypy311_pp73-win_amd64.whl", hash = "sha256:329467cecfb529c925cf2bbd4d60d2c509bc2fb52a20c1045bf09bb70971a9c1", size = 2066757, upload-time = "2025-04-23T18:33:30.645Z" },
]

[[package]]
name = "pygame"
version = "2.6.1"
source = { registry = "https://pypi.org/simple" }
sdist = { url = "https://files.pythonhosted.org/packages/49/cc/08bba60f00541f62aaa252ce0cfbd60aebd04616c0b9574f755b583e45ae/pygame-2.6.1.tar.gz", hash = "sha256:56fb02ead529cee00d415c3e007f75e0780c655909aaa8e8bf616ee09c9feb1f", size = 14808125, upload-time = "2024-09-29T13:41:34.698Z" }
wheels = [
    { url = "https://files.pythonhosted.org/packages/c4/ca/8f367cb9fe734c4f6f6400e045593beea2635cd736158f9fabf58ee14e3c/pygame-2.6.1-cp311-cp311-macosx_10_9_x86_64.whl", hash = "sha256:20349195326a5e82a16e351ed93465a7845a7e2a9af55b7bc1b2110ea3e344e1", size = 13113753, upload-time = "2024-09-29T14:26:13.751Z" },
    { url = "https://files.pythonhosted.org/packages/83/47/6edf2f890139616b3219be9cfcc8f0cb8f42eb15efd59597927e390538cb/pygame-2.6.1-cp311-cp311-macosx_11_0_arm64.whl", hash = "sha256:f3935459109da4bb0b3901da9904f0a3e52028a3332a355d298b1673a334cf21", size = 12378146, upload-time = "2024-09-29T14:26:22.456Z" },
    { url = "https://files.pythonhosted.org/packages/00/9e/0d8aa8cf93db2d2ee38ebaf1c7b61d0df36ded27eb726221719c150c673d/pygame-2.6.1-cp311-cp311-manylinux_2_17_aarch64.manylinux2014_aarch64.whl", hash = "sha256:c31dbdb5d0217f32764797d21c2752e258e5fb7e895326538d82b5f75a0cd856", size = 13611760, upload-time = "2024-09-29T11:10:47.317Z" },
    { url = "https://files.pythonhosted.org/packages/d7/9e/d06adaa5cc65876bcd7a24f59f67e07f7e4194e6298130024ed3fb22c456/pygame-2.6.1-cp311-cp311-manylinux_2_17_i686.manylinux2014_i686.whl", hash = "sha256:173badf82fa198e6888017bea40f511cb28e69ecdd5a72b214e81e4dcd66c3b1", size = 14298054, upload-time = "2024-09-29T11:39:53.891Z" },
    { url = "https://files.pythonhosted.org/packages/7a/a1/9ae2852ebd3a7cc7d9ae7ff7919ab983e4a5c1b7a14e840732f23b2b48f6/pygame-2.6.1-cp311-cp311-manylinux_2_17_x86_64.manylinux2014_x86_64.whl", hash = "sha256:ce8cc108b92de9b149b344ad2e25eedbe773af0dc41dfb24d1f07f679b558c60", size = 13977107, upload-time = "2024-09-29T11:39:56.831Z" },
    { url = "https://files.pythonhosted.org/packages/31/df/6788fd2e9a864d0496a77670e44a7c012184b7a5382866ab0e60c55c0f28/pygame-2.6.1-cp311-cp311-win32.whl", hash = "sha256:811e7b925146d8149d79193652cbb83e0eca0aae66476b1cb310f0f4226b8b5c", size = 10250863, upload-time = "2024-09-29T11:44:48.199Z" },
    { url = "https://files.pythonhosted.org/packages/d2/55/ca3eb851aeef4f6f2e98a360c201f0d00bd1ba2eb98e2c7850d80aabc526/pygame-2.6.1-cp311-cp311-win_amd64.whl", hash = "sha256:91476902426facd4bb0dad4dc3b2573bc82c95c71b135e0daaea072ed528d299", size = 10622016, upload-time = "2024-09-29T12:17:01.545Z" },
    { url = "https://files.pythonhosted.org/packages/92/16/2c602c332f45ff9526d61f6bd764db5096ff9035433e2172e2d2cadae8db/pygame-2.6.1-cp312-cp312-macosx_10_9_x86_64.whl", hash = "sha256:4ee7f2771f588c966fa2fa8b829be26698c9b4836f82ede5e4edc1a68594942e", size = 13118279, upload-time = "2024-09-29T14:26:30.427Z" },
    { url = "https://files.pythonhosted.org/packages/cd/53/77ccbc384b251c6e34bfd2e734c638233922449a7844e3c7a11ef91cee39/pygame-2.6.1-cp312-cp312-macosx_11_0_arm64.whl", hash = "sha256:c8040ea2ab18c6b255af706ec01355c8a6b08dc48d77fd4ee783f8fc46a843bf", size = 12384524, upload-time = "2024-09-29T14:26:49.996Z" },
    { url = "https://files.pythonhosted.org/packages/06/be/3ed337583f010696c3b3435e89a74fb29d0c74d0931e8f33c0a4246307a9/pygame-2.6.1-cp312-cp312-manylinux_2_17_aarch64.manylinux2014_aarch64.whl", hash = "sha256:c47a6938de93fa610accd4969e638c2aebcb29b2fca518a84c3a39d91ab47116", size = 13587123, upload-time = "2024-09-29T11:10:50.072Z" },
    { url = "https://files.pythonhosted.org/packages/fd/ca/b015586a450db59313535662991b34d24c1f0c0dc149cc5f496573900f4e/pygame-2.6.1-cp312-cp312-manylinux_2_17_i686.manylinux2014_i686.whl", hash = "sha256:33006f784e1c7d7e466fcb61d5489da59cc5f7eb098712f792a225df1d4e229d", size = 14275532, upload-time = "2024-09-29T11:39:59.356Z" },
    { url = "https://files.pythonhosted.org/packages/b9/f2/d31e6ad42d657af07be2ffd779190353f759a07b51232b9e1d724f2cda46/pygame-2.6.1-cp312-cp312-manylinux_2_17_x86_64.manylinux2014_x86_64.whl", hash = "sha256:1206125f14cae22c44565c9d333607f1d9f59487b1f1432945dfc809aeaa3e88", size = 13952653, upload-time = "2024-09-29T11:40:01.781Z" },
    { url = "https://files.pythonhosted.org/packages/f3/42/8ea2a6979e6fa971702fece1747e862e2256d4a8558fe0da6364dd946c53/pygame-2.6.1-cp312-cp312-win32.whl", hash = "sha256:84fc4054e25262140d09d39e094f6880d730199710829902f0d8ceae0213379e", size = 10252421, upload-time = "2024-09-29T11:14:26.877Z" },
    { url = "https://files.pythonhosted.org/packages/5f/90/7d766d54bb95939725e9a9361f9c06b0cfbe3fe100aa35400f0a461a278a/pygame-2.6.1-cp312-cp312-win_amd64.whl", hash = "sha256:3a9e7396be0d9633831c3f8d5d82dd63ba373ad65599628294b7a4f8a5a01a65", size = 10624591, upload-time = "2024-09-29T11:52:54.489Z" },
    { url = "https://files.pythonhosted.org/packages/e1/91/718acf3e2a9d08a6ddcc96bd02a6f63c99ee7ba14afeaff2a51c987df0b9/pygame-2.6.1-cp313-cp313-macosx_10_13_x86_64.whl", hash = "sha256:ae6039f3a55d800db80e8010f387557b528d34d534435e0871326804df2a62f2", size = 13090765, upload-time = "2024-09-29T14:27:02.377Z" },
    { url = "https://files.pythonhosted.org/packages/0e/c6/9cb315de851a7682d9c7568a41ea042ee98d668cb8deadc1dafcab6116f0/pygame-2.6.1-cp313-cp313-macosx_11_0_arm64.whl", hash = "sha256:2a3a1288e2e9b1e5834e425bedd5ba01a3cd4902b5c2bff8ed4a740ccfe98171", size = 12381704, upload-time = "2024-09-29T14:27:10.228Z" },
    { url = "https://files.pythonhosted.org/packages/9f/8f/617a1196e31ae3b46be6949fbaa95b8c93ce15e0544266198c2266cc1b4d/pygame-2.6.1-cp313-cp313-manylinux_2_17_aarch64.manylinux2014_aarch64.whl", hash = "sha256:27eb17e3dc9640e4b4683074f1890e2e879827447770470c2aba9f125f74510b", size = 13581091, upload-time = "2024-09-29T11:30:27.653Z" },
    { url = "https://files.pythonhosted.org/packages/3b/87/2851a564e40a2dad353f1c6e143465d445dab18a95281f9ea458b94f3608/pygame-2.6.1-cp313-cp313-manylinux_2_17_i686.manylinux2014_i686.whl", hash = "sha256:4c1623180e70a03c4a734deb9bac50fc9c82942ae84a3a220779062128e75f3b", size = 14273844, upload-time = "2024-09-29T11:40:04.138Z" },
    { url = "https://files.pythonhosted.org/packages/85/b5/aa23aa2e70bcba42c989c02e7228273c30f3b44b9b264abb93eaeff43ad7/pygame-2.6.1-cp313-cp313-manylinux_2_17_x86_64.manylinux2014_x86_64.whl", hash = "sha256:ef07c0103d79492c21fced9ad68c11c32efa6801ca1920ebfd0f15fb46c78b1c", size = 13951197, upload-time = "2024-09-29T11:40:06.785Z" },
    { url = "https://files.pythonhosted.org/packages/a6/06/29e939b34d3f1354738c7d201c51c250ad7abefefaf6f8332d962ff67c4b/pygame-2.6.1-cp313-cp313-win32.whl", hash = "sha256:3acd8c009317190c2bfd81db681ecef47d5eb108c2151d09596d9c7ea9df5c0e", size = 10249309, upload-time = "2024-09-29T11:10:23.329Z" },
    { url = "https://files.pythonhosted.org/packages/7e/11/17f7f319ca91824b86557e9303e3b7a71991ef17fd45286bf47d7f0a38e6/pygame-2.6.1-cp313-cp313-win_amd64.whl", hash = "sha256:813af4fba5d0b2cb8e58f5d95f7910295c34067dcc290d34f1be59c48bd1ea6a", size = 10620084, upload-time = "2024-09-29T11:48:51.587Z" },
]

[[package]]
name = "pygments"
version = "2.19.2"
source = { registry = "https://pypi.org/simple" }
sdist = { url = "https://files.pythonhosted.org/packages/b0/77/a5b8c569bf593b0140bde72ea885a803b82086995367bf2037de0159d924/pygments-2.19.2.tar.gz", hash = "sha256:636cb2477cec7f8952536970bc533bc43743542f70392ae026374600add5b887", size = 4968631, upload-time = "2025-06-21T13:39:12.283Z" }
wheels = [
    { url = "https://files.pythonhosted.org/packages/c7/21/705964c7812476f378728bdf590ca4b771ec72385c533964653c68e86bdc/pygments-2.19.2-py3-none-any.whl", hash = "sha256:86540386c03d588bb81d44bc3928634ff26449851e99741617ecb9037ee5ec0b", size = 1225217, upload-time = "2025-06-21T13:39:07.939Z" },
]

[[package]]
name = "pygments"
version = "2.19.2"
source = { registry = "https://pypi.org/simple" }
sdist = { url = "https://files.pythonhosted.org/packages/b0/77/a5b8c569bf593b0140bde72ea885a803b82086995367bf2037de0159d924/pygments-2.19.2.tar.gz", hash = "sha256:636cb2477cec7f8952536970bc533bc43743542f70392ae026374600add5b887", size = 4968631 }
wheels = [
    { url = "https://files.pythonhosted.org/packages/c7/21/705964c7812476f378728bdf590ca4b771ec72385c533964653c68e86bdc/pygments-2.19.2-py3-none-any.whl", hash = "sha256:86540386c03d588bb81d44bc3928634ff26449851e99741617ecb9037ee5ec0b", size = 1225217 },
]

[[package]]
name = "pyparsing"
version = "3.2.3"
source = { registry = "https://pypi.org/simple" }
sdist = { url = "https://files.pythonhosted.org/packages/bb/22/f1129e69d94ffff626bdb5c835506b3a5b4f3d070f17ea295e12c2c6f60f/pyparsing-3.2.3.tar.gz", hash = "sha256:b9c13f1ab8b3b542f72e28f634bad4de758ab3ce4546e4301970ad6fa77c38be", size = 1088608, upload-time = "2025-03-25T05:01:28.114Z" }
wheels = [
    { url = "https://files.pythonhosted.org/packages/05/e7/df2285f3d08fee213f2d041540fa4fc9ca6c2d44cf36d3a035bf2a8d2bcc/pyparsing-3.2.3-py3-none-any.whl", hash = "sha256:a749938e02d6fd0b59b356ca504a24982314bb090c383e3cf201c95ef7e2bfcf", size = 111120, upload-time = "2025-03-25T05:01:24.908Z" },
]

[[package]]
name = "python-dateutil"
version = "2.9.0.post0"
source = { registry = "https://pypi.org/simple" }
dependencies = [
    { name = "six" },
]
sdist = { url = "https://files.pythonhosted.org/packages/66/c0/0c8b6ad9f17a802ee498c46e004a0eb49bc148f2fd230864601a86dcf6db/python-dateutil-2.9.0.post0.tar.gz", hash = "sha256:37dd54208da7e1cd875388217d5e00ebd4179249f90fb72437e91a35459a0ad3", size = 342432, upload-time = "2024-03-01T18:36:20.211Z" }
wheels = [
    { url = "https://files.pythonhosted.org/packages/ec/57/56b9bcc3c9c6a792fcbaf139543cee77261f3651ca9da0c93f5c1221264b/python_dateutil-2.9.0.post0-py2.py3-none-any.whl", hash = "sha256:a8b2bc7bffae282281c8140a97d3aa9c14da0b136dfe83f850eea9a5f7470427", size = 229892, upload-time = "2024-03-01T18:36:18.57Z" },
]

[[package]]
name = "python-dotenv"
version = "1.1.1"
source = { registry = "https://pypi.org/simple" }
sdist = { url = "https://files.pythonhosted.org/packages/f6/b0/4bc07ccd3572a2f9df7e6782f52b0c6c90dcbb803ac4a167702d7d0dfe1e/python_dotenv-1.1.1.tar.gz", hash = "sha256:a8a6399716257f45be6a007360200409fce5cda2661e3dec71d23dc15f6189ab", size = 41978, upload-time = "2025-06-24T04:21:07.341Z" }
wheels = [
    { url = "https://files.pythonhosted.org/packages/5f/ed/539768cf28c661b5b068d66d96a2f155c4971a5d55684a514c1a0e0dec2f/python_dotenv-1.1.1-py3-none-any.whl", hash = "sha256:31f23644fe2602f88ff55e1f5c79ba497e01224ee7737937930c448e4d0e24dc", size = 20556, upload-time = "2025-06-24T04:21:06.073Z" },
]

[[package]]
name = "pytz"
version = "2025.2"
source = { registry = "https://pypi.org/simple" }
sdist = { url = "https://files.pythonhosted.org/packages/f8/bf/abbd3cdfb8fbc7fb3d4d38d320f2441b1e7cbe29be4f23797b4a2b5d8aac/pytz-2025.2.tar.gz", hash = "sha256:360b9e3dbb49a209c21ad61809c7fb453643e048b38924c765813546746e81c3", size = 320884, upload-time = "2025-03-25T02:25:00.538Z" }
wheels = [
    { url = "https://files.pythonhosted.org/packages/81/c4/34e93fe5f5429d7570ec1fa436f1986fb1f00c3e0f43a589fe2bbcd22c3f/pytz-2025.2-py2.py3-none-any.whl", hash = "sha256:5ddf76296dd8c44c26eb8f4b6f35488f3ccbf6fbbd7adee0b7262d43f0ec2f00", size = 509225, upload-time = "2025-03-25T02:24:58.468Z" },
]

[[package]]
name = "pyyaml"
version = "6.0.2"
source = { registry = "https://pypi.org/simple" }
sdist = { url = "https://files.pythonhosted.org/packages/54/ed/79a089b6be93607fa5cdaedf301d7dfb23af5f25c398d5ead2525b063e17/pyyaml-6.0.2.tar.gz", hash = "sha256:d584d9ec91ad65861cc08d42e834324ef890a082e591037abe114850ff7bbc3e", size = 130631, upload-time = "2024-08-06T20:33:50.674Z" }
wheels = [
    { url = "https://files.pythonhosted.org/packages/f8/aa/7af4e81f7acba21a4c6be026da38fd2b872ca46226673c89a758ebdc4fd2/PyYAML-6.0.2-cp311-cp311-macosx_10_9_x86_64.whl", hash = "sha256:cc1c1159b3d456576af7a3e4d1ba7e6924cb39de8f67111c735f6fc832082774", size = 184612, upload-time = "2024-08-06T20:32:03.408Z" },
    { url = "https://files.pythonhosted.org/packages/8b/62/b9faa998fd185f65c1371643678e4d58254add437edb764a08c5a98fb986/PyYAML-6.0.2-cp311-cp311-macosx_11_0_arm64.whl", hash = "sha256:1e2120ef853f59c7419231f3bf4e7021f1b936f6ebd222406c3b60212205d2ee", size = 172040, upload-time = "2024-08-06T20:32:04.926Z" },
    { url = "https://files.pythonhosted.org/packages/ad/0c/c804f5f922a9a6563bab712d8dcc70251e8af811fce4524d57c2c0fd49a4/PyYAML-6.0.2-cp311-cp311-manylinux_2_17_aarch64.manylinux2014_aarch64.whl", hash = "sha256:5d225db5a45f21e78dd9358e58a98702a0302f2659a3c6cd320564b75b86f47c", size = 736829, upload-time = "2024-08-06T20:32:06.459Z" },
    { url = "https://files.pythonhosted.org/packages/51/16/6af8d6a6b210c8e54f1406a6b9481febf9c64a3109c541567e35a49aa2e7/PyYAML-6.0.2-cp311-cp311-manylinux_2_17_s390x.manylinux2014_s390x.whl", hash = "sha256:5ac9328ec4831237bec75defaf839f7d4564be1e6b25ac710bd1a96321cc8317", size = 764167, upload-time = "2024-08-06T20:32:08.338Z" },
    { url = "https://files.pythonhosted.org/packages/75/e4/2c27590dfc9992f73aabbeb9241ae20220bd9452df27483b6e56d3975cc5/PyYAML-6.0.2-cp311-cp311-manylinux_2_17_x86_64.manylinux2014_x86_64.whl", hash = "sha256:3ad2a3decf9aaba3d29c8f537ac4b243e36bef957511b4766cb0057d32b0be85", size = 762952, upload-time = "2024-08-06T20:32:14.124Z" },
    { url = "https://files.pythonhosted.org/packages/9b/97/ecc1abf4a823f5ac61941a9c00fe501b02ac3ab0e373c3857f7d4b83e2b6/PyYAML-6.0.2-cp311-cp311-musllinux_1_1_aarch64.whl", hash = "sha256:ff3824dc5261f50c9b0dfb3be22b4567a6f938ccce4587b38952d85fd9e9afe4", size = 735301, upload-time = "2024-08-06T20:32:16.17Z" },
    { url = "https://files.pythonhosted.org/packages/45/73/0f49dacd6e82c9430e46f4a027baa4ca205e8b0a9dce1397f44edc23559d/PyYAML-6.0.2-cp311-cp311-musllinux_1_1_x86_64.whl", hash = "sha256:797b4f722ffa07cc8d62053e4cff1486fa6dc094105d13fea7b1de7d8bf71c9e", size = 756638, upload-time = "2024-08-06T20:32:18.555Z" },
    { url = "https://files.pythonhosted.org/packages/22/5f/956f0f9fc65223a58fbc14459bf34b4cc48dec52e00535c79b8db361aabd/PyYAML-6.0.2-cp311-cp311-win32.whl", hash = "sha256:11d8f3dd2b9c1207dcaf2ee0bbbfd5991f571186ec9cc78427ba5bd32afae4b5", size = 143850, upload-time = "2024-08-06T20:32:19.889Z" },
    { url = "https://files.pythonhosted.org/packages/ed/23/8da0bbe2ab9dcdd11f4f4557ccaf95c10b9811b13ecced089d43ce59c3c8/PyYAML-6.0.2-cp311-cp311-win_amd64.whl", hash = "sha256:e10ce637b18caea04431ce14fabcf5c64a1c61ec9c56b071a4b7ca131ca52d44", size = 161980, upload-time = "2024-08-06T20:32:21.273Z" },
    { url = "https://files.pythonhosted.org/packages/86/0c/c581167fc46d6d6d7ddcfb8c843a4de25bdd27e4466938109ca68492292c/PyYAML-6.0.2-cp312-cp312-macosx_10_9_x86_64.whl", hash = "sha256:c70c95198c015b85feafc136515252a261a84561b7b1d51e3384e0655ddf25ab", size = 183873, upload-time = "2024-08-06T20:32:25.131Z" },
    { url = "https://files.pythonhosted.org/packages/a8/0c/38374f5bb272c051e2a69281d71cba6fdb983413e6758b84482905e29a5d/PyYAML-6.0.2-cp312-cp312-macosx_11_0_arm64.whl", hash = "sha256:ce826d6ef20b1bc864f0a68340c8b3287705cae2f8b4b1d932177dcc76721725", size = 173302, upload-time = "2024-08-06T20:32:26.511Z" },
    { url = "https://files.pythonhosted.org/packages/c3/93/9916574aa8c00aa06bbac729972eb1071d002b8e158bd0e83a3b9a20a1f7/PyYAML-6.0.2-cp312-cp312-manylinux_2_17_aarch64.manylinux2014_aarch64.whl", hash = "sha256:1f71ea527786de97d1a0cc0eacd1defc0985dcf6b3f17bb77dcfc8c34bec4dc5", size = 739154, upload-time = "2024-08-06T20:32:28.363Z" },
    { url = "https://files.pythonhosted.org/packages/95/0f/b8938f1cbd09739c6da569d172531567dbcc9789e0029aa070856f123984/PyYAML-6.0.2-cp312-cp312-manylinux_2_17_s390x.manylinux2014_s390x.whl", hash = "sha256:9b22676e8097e9e22e36d6b7bda33190d0d400f345f23d4065d48f4ca7ae0425", size = 766223, upload-time = "2024-08-06T20:32:30.058Z" },
    { url = "https://files.pythonhosted.org/packages/b9/2b/614b4752f2e127db5cc206abc23a8c19678e92b23c3db30fc86ab731d3bd/PyYAML-6.0.2-cp312-cp312-manylinux_2_17_x86_64.manylinux2014_x86_64.whl", hash = "sha256:80bab7bfc629882493af4aa31a4cfa43a4c57c83813253626916b8c7ada83476", size = 767542, upload-time = "2024-08-06T20:32:31.881Z" },
    { url = "https://files.pythonhosted.org/packages/d4/00/dd137d5bcc7efea1836d6264f049359861cf548469d18da90cd8216cf05f/PyYAML-6.0.2-cp312-cp312-musllinux_1_1_aarch64.whl", hash = "sha256:0833f8694549e586547b576dcfaba4a6b55b9e96098b36cdc7ebefe667dfed48", size = 731164, upload-time = "2024-08-06T20:32:37.083Z" },
    { url = "https://files.pythonhosted.org/packages/c9/1f/4f998c900485e5c0ef43838363ba4a9723ac0ad73a9dc42068b12aaba4e4/PyYAML-6.0.2-cp312-cp312-musllinux_1_1_x86_64.whl", hash = "sha256:8b9c7197f7cb2738065c481a0461e50ad02f18c78cd75775628afb4d7137fb3b", size = 756611, upload-time = "2024-08-06T20:32:38.898Z" },
    { url = "https://files.pythonhosted.org/packages/df/d1/f5a275fdb252768b7a11ec63585bc38d0e87c9e05668a139fea92b80634c/PyYAML-6.0.2-cp312-cp312-win32.whl", hash = "sha256:ef6107725bd54b262d6dedcc2af448a266975032bc85ef0172c5f059da6325b4", size = 140591, upload-time = "2024-08-06T20:32:40.241Z" },
    { url = "https://files.pythonhosted.org/packages/0c/e8/4f648c598b17c3d06e8753d7d13d57542b30d56e6c2dedf9c331ae56312e/PyYAML-6.0.2-cp312-cp312-win_amd64.whl", hash = "sha256:7e7401d0de89a9a855c839bc697c079a4af81cf878373abd7dc625847d25cbd8", size = 156338, upload-time = "2024-08-06T20:32:41.93Z" },
    { url = "https://files.pythonhosted.org/packages/ef/e3/3af305b830494fa85d95f6d95ef7fa73f2ee1cc8ef5b495c7c3269fb835f/PyYAML-6.0.2-cp313-cp313-macosx_10_13_x86_64.whl", hash = "sha256:efdca5630322a10774e8e98e1af481aad470dd62c3170801852d752aa7a783ba", size = 181309, upload-time = "2024-08-06T20:32:43.4Z" },
    { url = "https://files.pythonhosted.org/packages/45/9f/3b1c20a0b7a3200524eb0076cc027a970d320bd3a6592873c85c92a08731/PyYAML-6.0.2-cp313-cp313-macosx_11_0_arm64.whl", hash = "sha256:50187695423ffe49e2deacb8cd10510bc361faac997de9efef88badc3bb9e2d1", size = 171679, upload-time = "2024-08-06T20:32:44.801Z" },
    { url = "https://files.pythonhosted.org/packages/7c/9a/337322f27005c33bcb656c655fa78325b730324c78620e8328ae28b64d0c/PyYAML-6.0.2-cp313-cp313-manylinux_2_17_aarch64.manylinux2014_aarch64.whl", hash = "sha256:0ffe8360bab4910ef1b9e87fb812d8bc0a308b0d0eef8c8f44e0254ab3b07133", size = 733428, upload-time = "2024-08-06T20:32:46.432Z" },
    { url = "https://files.pythonhosted.org/packages/a3/69/864fbe19e6c18ea3cc196cbe5d392175b4cf3d5d0ac1403ec3f2d237ebb5/PyYAML-6.0.2-cp313-cp313-manylinux_2_17_s390x.manylinux2014_s390x.whl", hash = "sha256:17e311b6c678207928d649faa7cb0d7b4c26a0ba73d41e99c4fff6b6c3276484", size = 763361, upload-time = "2024-08-06T20:32:51.188Z" },
    { url = "https://files.pythonhosted.org/packages/04/24/b7721e4845c2f162d26f50521b825fb061bc0a5afcf9a386840f23ea19fa/PyYAML-6.0.2-cp313-cp313-manylinux_2_17_x86_64.manylinux2014_x86_64.whl", hash = "sha256:70b189594dbe54f75ab3a1acec5f1e3faa7e8cf2f1e08d9b561cb41b845f69d5", size = 759523, upload-time = "2024-08-06T20:32:53.019Z" },
    { url = "https://files.pythonhosted.org/packages/2b/b2/e3234f59ba06559c6ff63c4e10baea10e5e7df868092bf9ab40e5b9c56b6/PyYAML-6.0.2-cp313-cp313-musllinux_1_1_aarch64.whl", hash = "sha256:41e4e3953a79407c794916fa277a82531dd93aad34e29c2a514c2c0c5fe971cc", size = 726660, upload-time = "2024-08-06T20:32:54.708Z" },
    { url = "https://files.pythonhosted.org/packages/fe/0f/25911a9f080464c59fab9027482f822b86bf0608957a5fcc6eaac85aa515/PyYAML-6.0.2-cp313-cp313-musllinux_1_1_x86_64.whl", hash = "sha256:68ccc6023a3400877818152ad9a1033e3db8625d899c72eacb5a668902e4d652", size = 751597, upload-time = "2024-08-06T20:32:56.985Z" },
    { url = "https://files.pythonhosted.org/packages/14/0d/e2c3b43bbce3cf6bd97c840b46088a3031085179e596d4929729d8d68270/PyYAML-6.0.2-cp313-cp313-win32.whl", hash = "sha256:bc2fa7c6b47d6bc618dd7fb02ef6fdedb1090ec036abab80d4681424b84c1183", size = 140527, upload-time = "2024-08-06T20:33:03.001Z" },
    { url = "https://files.pythonhosted.org/packages/fa/de/02b54f42487e3d3c6efb3f89428677074ca7bf43aae402517bc7cca949f3/PyYAML-6.0.2-cp313-cp313-win_amd64.whl", hash = "sha256:8388ee1976c416731879ac16da0aff3f63b286ffdd57cdeb95f3f2e085687563", size = 156446, upload-time = "2024-08-06T20:33:04.33Z" },
]

[[package]]
name = "race-car"
version = "0.1.0"
source = { editable = "." }
dependencies = [
    { name = "fastapi" },
<<<<<<< HEAD
    { name = "gymnasium", extra = ["other"] },
=======
    { name = "gymnasium" },
    { name = "numpy" },
    { name = "plotly" },
>>>>>>> 5236b585
    { name = "pydantic" },
    { name = "pygame" },
    { name = "rich" },
    { name = "stable-baselines3" },
<<<<<<< HEAD
    { name = "tensorboard" },
=======
    { name = "torch" },
    { name = "tqdm" },
>>>>>>> 5236b585
    { name = "uvicorn", extra = ["standard"] },
    { name = "wandb" },
]

[package.dev-dependencies]
dev = [
    { name = "pre-commit" },
]

[package.metadata]
requires-dist = [
    { name = "fastapi", specifier = ">=0.104.0" },
<<<<<<< HEAD
    { name = "gymnasium", extras = ["other"], specifier = ">=1.2.0" },
=======
    { name = "gymnasium", specifier = ">=1.2.0" },
    { name = "numpy", specifier = ">=1.20.0" },
    { name = "plotly", specifier = ">=5.0.0" },
>>>>>>> 5236b585
    { name = "pydantic", specifier = ">=2.0.0" },
    { name = "pygame", specifier = ">=2.5.0" },
    { name = "rich", specifier = ">=14.1.0" },
    { name = "stable-baselines3", specifier = ">=2.7.0" },
<<<<<<< HEAD
    { name = "tensorboard", specifier = ">=2.20.0" },
=======
    { name = "torch", specifier = ">=2.0.0" },
    { name = "tqdm", specifier = ">=4.67.1" },
>>>>>>> 5236b585
    { name = "uvicorn", extras = ["standard"], specifier = ">=0.24.0" },
    { name = "wandb", specifier = ">=0.21.0" },
]

[package.metadata.requires-dev]
dev = [{ name = "pre-commit", specifier = ">=4.2.0" }]

[[package]]
name = "requests"
version = "2.32.4"
source = { registry = "https://pypi.org/simple" }
dependencies = [
    { name = "certifi" },
    { name = "charset-normalizer" },
    { name = "idna" },
    { name = "urllib3" },
]
sdist = { url = "https://files.pythonhosted.org/packages/e1/0a/929373653770d8a0d7ea76c37de6e41f11eb07559b103b1c02cafb3f7cf8/requests-2.32.4.tar.gz", hash = "sha256:27d0316682c8a29834d3264820024b62a36942083d52caf2f14c0591336d3422", size = 135258, upload-time = "2025-06-09T16:43:07.34Z" }
wheels = [
    { url = "https://files.pythonhosted.org/packages/7c/e4/56027c4a6b4ae70ca9de302488c5ca95ad4a39e190093d6c1a8ace08341b/requests-2.32.4-py3-none-any.whl", hash = "sha256:27babd3cda2a6d50b30443204ee89830707d396671944c998b5975b031ac2b2c", size = 64847, upload-time = "2025-06-09T16:43:05.728Z" },
]

[[package]]
name = "rich"
version = "14.1.0"
source = { registry = "https://pypi.org/simple" }
dependencies = [
    { name = "markdown-it-py" },
    { name = "pygments" },
]
sdist = { url = "https://files.pythonhosted.org/packages/fe/75/af448d8e52bf1d8fa6a9d089ca6c07ff4453d86c65c145d0a300bb073b9b/rich-14.1.0.tar.gz", hash = "sha256:e497a48b844b0320d45007cdebfeaeed8db2a4f4bcf49f15e455cfc4af11eaa8", size = 224441, upload-time = "2025-07-25T07:32:58.125Z" }
wheels = [
    { url = "https://files.pythonhosted.org/packages/e3/30/3c4d035596d3cf444529e0b2953ad0466f6049528a879d27534700580395/rich-14.1.0-py3-none-any.whl", hash = "sha256:536f5f1785986d6dbdea3c75205c473f970777b4a0d6c6dd1b696aa05a3fa04f", size = 243368, upload-time = "2025-07-25T07:32:56.73Z" },
]

[[package]]
name = "seaborn"
version = "0.13.2"
source = { registry = "https://pypi.org/simple" }
dependencies = [
    { name = "matplotlib" },
    { name = "numpy" },
    { name = "pandas" },
]
sdist = { url = "https://files.pythonhosted.org/packages/86/59/a451d7420a77ab0b98f7affa3a1d78a313d2f7281a57afb1a34bae8ab412/seaborn-0.13.2.tar.gz", hash = "sha256:93e60a40988f4d65e9f4885df477e2fdaff6b73a9ded434c1ab356dd57eefff7", size = 1457696, upload-time = "2024-01-25T13:21:52.551Z" }
wheels = [
    { url = "https://files.pythonhosted.org/packages/83/11/00d3c3dfc25ad54e731d91449895a79e4bf2384dc3ac01809010ba88f6d5/seaborn-0.13.2-py3-none-any.whl", hash = "sha256:636f8336facf092165e27924f223d3c62ca560b1f2bb5dff7ab7fad265361987", size = 294914, upload-time = "2024-01-25T13:21:49.598Z" },
]

[[package]]
name = "rich"
version = "14.1.0"
source = { registry = "https://pypi.org/simple" }
dependencies = [
    { name = "markdown-it-py" },
    { name = "pygments" },
]
sdist = { url = "https://files.pythonhosted.org/packages/fe/75/af448d8e52bf1d8fa6a9d089ca6c07ff4453d86c65c145d0a300bb073b9b/rich-14.1.0.tar.gz", hash = "sha256:e497a48b844b0320d45007cdebfeaeed8db2a4f4bcf49f15e455cfc4af11eaa8", size = 224441 }
wheels = [
    { url = "https://files.pythonhosted.org/packages/e3/30/3c4d035596d3cf444529e0b2953ad0466f6049528a879d27534700580395/rich-14.1.0-py3-none-any.whl", hash = "sha256:536f5f1785986d6dbdea3c75205c473f970777b4a0d6c6dd1b696aa05a3fa04f", size = 243368 },
]

[[package]]
name = "sentry-sdk"
version = "2.34.1"
source = { registry = "https://pypi.org/simple" }
dependencies = [
    { name = "certifi" },
    { name = "urllib3" },
]
sdist = { url = "https://files.pythonhosted.org/packages/3a/38/10d6bfe23df1bfc65ac2262ed10b45823f47f810b0057d3feeea1ca5c7ed/sentry_sdk-2.34.1.tar.gz", hash = "sha256:69274eb8c5c38562a544c3e9f68b5be0a43be4b697f5fd385bf98e4fbe672687", size = 336969, upload-time = "2025-07-30T11:13:37.93Z" }
wheels = [
    { url = "https://files.pythonhosted.org/packages/2d/3e/bb34de65a5787f76848a533afbb6610e01fbcdd59e76d8679c254e02255c/sentry_sdk-2.34.1-py2.py3-none-any.whl", hash = "sha256:b7a072e1cdc5abc48101d5146e1ae680fa81fe886d8d95aaa25a0b450c818d32", size = 357743, upload-time = "2025-07-30T11:13:36.145Z" },
]

[[package]]
name = "setuptools"
version = "80.9.0"
source = { registry = "https://pypi.org/simple" }
sdist = { url = "https://files.pythonhosted.org/packages/18/5d/3bf57dcd21979b887f014ea83c24ae194cfcd12b9e0fda66b957c69d1fca/setuptools-80.9.0.tar.gz", hash = "sha256:f36b47402ecde768dbfafc46e8e4207b4360c654f1f3bb84475f0a28628fb19c", size = 1319958, upload-time = "2025-05-27T00:56:51.443Z" }
wheels = [
    { url = "https://files.pythonhosted.org/packages/a3/dc/17031897dae0efacfea57dfd3a82fdd2a2aeb58e0ff71b77b87e44edc772/setuptools-80.9.0-py3-none-any.whl", hash = "sha256:062d34222ad13e0cc312a4c02d73f059e86a4acbfbdea8f8f76b28c99f306922", size = 1201486, upload-time = "2025-05-27T00:56:49.664Z" },
]

[[package]]
name = "six"
version = "1.17.0"
source = { registry = "https://pypi.org/simple" }
sdist = { url = "https://files.pythonhosted.org/packages/94/e7/b2c673351809dca68a0e064b6af791aa332cf192da575fd474ed7d6f16a2/six-1.17.0.tar.gz", hash = "sha256:ff70335d468e7eb6ec65b95b99d3a2836546063f63acc5171de367e834932a81", size = 34031, upload-time = "2024-12-04T17:35:28.174Z" }
wheels = [
    { url = "https://files.pythonhosted.org/packages/b7/ce/149a00dd41f10bc29e5921b496af8b574d8413afcd5e30dfa0ed46c2cc5e/six-1.17.0-py2.py3-none-any.whl", hash = "sha256:4721f391ed90541fddacab5acf947aa0d3dc7d27b2e1e8eda2be8970586c3274", size = 11050, upload-time = "2024-12-04T17:35:26.475Z" },
]

[[package]]
name = "smmap"
version = "5.0.2"
source = { registry = "https://pypi.org/simple" }
sdist = { url = "https://files.pythonhosted.org/packages/44/cd/a040c4b3119bbe532e5b0732286f805445375489fceaec1f48306068ee3b/smmap-5.0.2.tar.gz", hash = "sha256:26ea65a03958fa0c8a1c7e8c7a58fdc77221b8910f6be2131affade476898ad5", size = 22329, upload-time = "2025-01-02T07:14:40.909Z" }
wheels = [
    { url = "https://files.pythonhosted.org/packages/04/be/d09147ad1ec7934636ad912901c5fd7667e1c858e19d355237db0d0cd5e4/smmap-5.0.2-py3-none-any.whl", hash = "sha256:b30115f0def7d7531d22a0fb6502488d879e75b260a9db4d0819cfb25403af5e", size = 24303, upload-time = "2025-01-02T07:14:38.724Z" },
]

[[package]]
name = "sniffio"
version = "1.3.1"
source = { registry = "https://pypi.org/simple" }
sdist = { url = "https://files.pythonhosted.org/packages/a2/87/a6771e1546d97e7e041b6ae58d80074f81b7d5121207425c964ddf5cfdbd/sniffio-1.3.1.tar.gz", hash = "sha256:f4324edc670a0f49750a81b895f35c3adb843cca46f0530f79fc1babb23789dc", size = 20372, upload-time = "2024-02-25T23:20:04.057Z" }
wheels = [
    { url = "https://files.pythonhosted.org/packages/e9/44/75a9c9421471a6c4805dbf2356f7c181a29c1879239abab1ea2cc8f38b40/sniffio-1.3.1-py3-none-any.whl", hash = "sha256:2f6da418d1f1e0fddd844478f41680e794e6051915791a034ff65e5f100525a2", size = 10235, upload-time = "2024-02-25T23:20:01.196Z" },
]

[[package]]
name = "stable-baselines3"
version = "2.7.0"
source = { registry = "https://pypi.org/simple" }
dependencies = [
    { name = "cloudpickle" },
    { name = "gymnasium" },
    { name = "matplotlib" },
    { name = "numpy" },
    { name = "pandas" },
    { name = "torch" },
]
sdist = { url = "https://files.pythonhosted.org/packages/56/cc/9a334071fae143bc7177e17a3191db83c1a4bf9038b09c4c5a34e427ca33/stable_baselines3-2.7.0.tar.gz", hash = "sha256:5258561e5becd15234274262cf09fcb9a082a73c2c67a85322f5652a05195ec4", size = 219012, upload-time = "2025-07-25T09:54:35.113Z" }
wheels = [
    { url = "https://files.pythonhosted.org/packages/89/df/6b074e5b8e8437aac0b05e12749565f4613152016daddd45d414269b09d6/stable_baselines3-2.7.0-py3-none-any.whl", hash = "sha256:3de94fab840b3eb379a352c8d9b390998686d2fcb41de36298066935eef94bea", size = 187216, upload-time = "2025-07-25T09:54:30.55Z" },
]

[[package]]
name = "starlette"
version = "0.47.2"
source = { registry = "https://pypi.org/simple" }
dependencies = [
    { name = "anyio" },
    { name = "typing-extensions", marker = "python_full_version < '3.13'" },
]
sdist = { url = "https://files.pythonhosted.org/packages/04/57/d062573f391d062710d4088fa1369428c38d51460ab6fedff920efef932e/starlette-0.47.2.tar.gz", hash = "sha256:6ae9aa5db235e4846decc1e7b79c4f346adf41e9777aebeb49dfd09bbd7023d8", size = 2583948, upload-time = "2025-07-20T17:31:58.522Z" }
wheels = [
    { url = "https://files.pythonhosted.org/packages/f7/1f/b876b1f83aef204198a42dc101613fefccb32258e5428b5f9259677864b4/starlette-0.47.2-py3-none-any.whl", hash = "sha256:c5847e96134e5c5371ee9fac6fdf1a67336d5815e09eb2a01fdb57a351ef915b", size = 72984, upload-time = "2025-07-20T17:31:56.738Z" },
]

[[package]]
name = "sympy"
version = "1.14.0"
source = { registry = "https://pypi.org/simple" }
dependencies = [
    { name = "mpmath" },
]
sdist = { url = "https://files.pythonhosted.org/packages/83/d3/803453b36afefb7c2bb238361cd4ae6125a569b4db67cd9e79846ba2d68c/sympy-1.14.0.tar.gz", hash = "sha256:d3d3fe8df1e5a0b42f0e7bdf50541697dbe7d23746e894990c030e2b05e72517", size = 7793921, upload-time = "2025-04-27T18:05:01.611Z" }
wheels = [
    { url = "https://files.pythonhosted.org/packages/a2/09/77d55d46fd61b4a135c444fc97158ef34a095e5681d0a6c10b75bf356191/sympy-1.14.0-py3-none-any.whl", hash = "sha256:e091cc3e99d2141a0ba2847328f5479b05d94a6635cb96148ccb3f34671bd8f5", size = 6299353, upload-time = "2025-04-27T18:04:59.103Z" },
]

[[package]]
name = "tensorboard"
version = "2.20.0"
source = { registry = "https://pypi.org/simple" }
dependencies = [
    { name = "absl-py" },
    { name = "grpcio" },
    { name = "markdown" },
    { name = "numpy" },
    { name = "packaging" },
    { name = "pillow" },
    { name = "protobuf" },
    { name = "setuptools" },
    { name = "tensorboard-data-server" },
    { name = "werkzeug" },
]
wheels = [
    { url = "https://files.pythonhosted.org/packages/9c/d9/a5db55f88f258ac669a92858b70a714bbbd5acd993820b41ec4a96a4d77f/tensorboard-2.20.0-py3-none-any.whl", hash = "sha256:9dc9f978cb84c0723acf9a345d96c184f0293d18f166bb8d59ee098e6cfaaba6", size = 5525680, upload-time = "2025-07-17T19:20:49.638Z" },
]

[[package]]
name = "tensorboard-data-server"
version = "0.7.2"
source = { registry = "https://pypi.org/simple" }
wheels = [
    { url = "https://files.pythonhosted.org/packages/7a/13/e503968fefabd4c6b2650af21e110aa8466fe21432cd7c43a84577a89438/tensorboard_data_server-0.7.2-py3-none-any.whl", hash = "sha256:7e0610d205889588983836ec05dc098e80f97b7e7bbff7e994ebb78f578d0ddb", size = 2356, upload-time = "2023-10-23T21:23:32.16Z" },
    { url = "https://files.pythonhosted.org/packages/b7/85/dabeaf902892922777492e1d253bb7e1264cadce3cea932f7ff599e53fea/tensorboard_data_server-0.7.2-py3-none-macosx_10_9_x86_64.whl", hash = "sha256:9fe5d24221b29625dbc7328b0436ca7fc1c23de4acf4d272f1180856e32f9f60", size = 4823598, upload-time = "2023-10-23T21:23:33.714Z" },
    { url = "https://files.pythonhosted.org/packages/73/c6/825dab04195756cf8ff2e12698f22513b3db2f64925bdd41671bfb33aaa5/tensorboard_data_server-0.7.2-py3-none-manylinux_2_31_x86_64.whl", hash = "sha256:ef687163c24185ae9754ed5650eb5bc4d84ff257aabdc33f0cc6f74d8ba54530", size = 6590363, upload-time = "2023-10-23T21:23:35.583Z" },
]

[[package]]
name = "torch"
version = "2.7.1"
source = { registry = "https://pypi.org/simple" }
dependencies = [
    { name = "filelock" },
    { name = "fsspec" },
    { name = "jinja2" },
    { name = "networkx" },
    { name = "nvidia-cublas-cu12", marker = "platform_machine == 'x86_64' and sys_platform == 'linux'" },
    { name = "nvidia-cuda-cupti-cu12", marker = "platform_machine == 'x86_64' and sys_platform == 'linux'" },
    { name = "nvidia-cuda-nvrtc-cu12", marker = "platform_machine == 'x86_64' and sys_platform == 'linux'" },
    { name = "nvidia-cuda-runtime-cu12", marker = "platform_machine == 'x86_64' and sys_platform == 'linux'" },
    { name = "nvidia-cudnn-cu12", marker = "platform_machine == 'x86_64' and sys_platform == 'linux'" },
    { name = "nvidia-cufft-cu12", marker = "platform_machine == 'x86_64' and sys_platform == 'linux'" },
    { name = "nvidia-cufile-cu12", marker = "platform_machine == 'x86_64' and sys_platform == 'linux'" },
    { name = "nvidia-curand-cu12", marker = "platform_machine == 'x86_64' and sys_platform == 'linux'" },
    { name = "nvidia-cusolver-cu12", marker = "platform_machine == 'x86_64' and sys_platform == 'linux'" },
    { name = "nvidia-cusparse-cu12", marker = "platform_machine == 'x86_64' and sys_platform == 'linux'" },
    { name = "nvidia-cusparselt-cu12", marker = "platform_machine == 'x86_64' and sys_platform == 'linux'" },
    { name = "nvidia-nccl-cu12", marker = "platform_machine == 'x86_64' and sys_platform == 'linux'" },
    { name = "nvidia-nvjitlink-cu12", marker = "platform_machine == 'x86_64' and sys_platform == 'linux'" },
    { name = "nvidia-nvtx-cu12", marker = "platform_machine == 'x86_64' and sys_platform == 'linux'" },
    { name = "setuptools", marker = "python_full_version >= '3.12'" },
    { name = "sympy" },
    { name = "triton", marker = "platform_machine == 'x86_64' and sys_platform == 'linux'" },
    { name = "typing-extensions" },
]
wheels = [
    { url = "https://files.pythonhosted.org/packages/11/56/2eae3494e3d375533034a8e8cf0ba163363e996d85f0629441fa9d9843fe/torch-2.7.1-cp311-cp311-manylinux_2_28_aarch64.whl", hash = "sha256:236f501f2e383f1cb861337bdf057712182f910f10aeaf509065d54d339e49b2", size = 99093039, upload-time = "2025-06-04T17:39:06.963Z" },
    { url = "https://files.pythonhosted.org/packages/e5/94/34b80bd172d0072c9979708ccd279c2da2f55c3ef318eceec276ab9544a4/torch-2.7.1-cp311-cp311-manylinux_2_28_x86_64.whl", hash = "sha256:06eea61f859436622e78dd0cdd51dbc8f8c6d76917a9cf0555a333f9eac31ec1", size = 821174704, upload-time = "2025-06-04T17:37:03.799Z" },
    { url = "https://files.pythonhosted.org/packages/50/9e/acf04ff375b0b49a45511c55d188bcea5c942da2aaf293096676110086d1/torch-2.7.1-cp311-cp311-win_amd64.whl", hash = "sha256:8273145a2e0a3c6f9fd2ac36762d6ee89c26d430e612b95a99885df083b04e52", size = 216095937, upload-time = "2025-06-04T17:39:24.83Z" },
    { url = "https://files.pythonhosted.org/packages/5b/2b/d36d57c66ff031f93b4fa432e86802f84991477e522adcdffd314454326b/torch-2.7.1-cp311-none-macosx_11_0_arm64.whl", hash = "sha256:aea4fc1bf433d12843eb2c6b2204861f43d8364597697074c8d38ae2507f8730", size = 68640034, upload-time = "2025-06-04T17:39:17.989Z" },
    { url = "https://files.pythonhosted.org/packages/87/93/fb505a5022a2e908d81fe9a5e0aa84c86c0d5f408173be71c6018836f34e/torch-2.7.1-cp312-cp312-manylinux_2_28_aarch64.whl", hash = "sha256:27ea1e518df4c9de73af7e8a720770f3628e7f667280bce2be7a16292697e3fa", size = 98948276, upload-time = "2025-06-04T17:39:12.852Z" },
    { url = "https://files.pythonhosted.org/packages/56/7e/67c3fe2b8c33f40af06326a3d6ae7776b3e3a01daa8f71d125d78594d874/torch-2.7.1-cp312-cp312-manylinux_2_28_x86_64.whl", hash = "sha256:c33360cfc2edd976c2633b3b66c769bdcbbf0e0b6550606d188431c81e7dd1fc", size = 821025792, upload-time = "2025-06-04T17:34:58.747Z" },
    { url = "https://files.pythonhosted.org/packages/a1/37/a37495502bc7a23bf34f89584fa5a78e25bae7b8da513bc1b8f97afb7009/torch-2.7.1-cp312-cp312-win_amd64.whl", hash = "sha256:d8bf6e1856ddd1807e79dc57e54d3335f2b62e6f316ed13ed3ecfe1fc1df3d8b", size = 216050349, upload-time = "2025-06-04T17:38:59.709Z" },
    { url = "https://files.pythonhosted.org/packages/3a/60/04b77281c730bb13460628e518c52721257814ac6c298acd25757f6a175c/torch-2.7.1-cp312-none-macosx_11_0_arm64.whl", hash = "sha256:787687087412c4bd68d315e39bc1223f08aae1d16a9e9771d95eabbb04ae98fb", size = 68645146, upload-time = "2025-06-04T17:38:52.97Z" },
    { url = "https://files.pythonhosted.org/packages/66/81/e48c9edb655ee8eb8c2a6026abdb6f8d2146abd1f150979ede807bb75dcb/torch-2.7.1-cp313-cp313-manylinux_2_28_aarch64.whl", hash = "sha256:03563603d931e70722dce0e11999d53aa80a375a3d78e6b39b9f6805ea0a8d28", size = 98946649, upload-time = "2025-06-04T17:38:43.031Z" },
    { url = "https://files.pythonhosted.org/packages/3a/24/efe2f520d75274fc06b695c616415a1e8a1021d87a13c68ff9dce733d088/torch-2.7.1-cp313-cp313-manylinux_2_28_x86_64.whl", hash = "sha256:d632f5417b6980f61404a125b999ca6ebd0b8b4bbdbb5fbbba44374ab619a412", size = 821033192, upload-time = "2025-06-04T17:38:09.146Z" },
    { url = "https://files.pythonhosted.org/packages/dd/d9/9c24d230333ff4e9b6807274f6f8d52a864210b52ec794c5def7925f4495/torch-2.7.1-cp313-cp313-win_amd64.whl", hash = "sha256:23660443e13995ee93e3d844786701ea4ca69f337027b05182f5ba053ce43b38", size = 216055668, upload-time = "2025-06-04T17:38:36.253Z" },
    { url = "https://files.pythonhosted.org/packages/95/bf/e086ee36ddcef9299f6e708d3b6c8487c1651787bb9ee2939eb2a7f74911/torch-2.7.1-cp313-cp313t-macosx_14_0_arm64.whl", hash = "sha256:0da4f4dba9f65d0d203794e619fe7ca3247a55ffdcbd17ae8fb83c8b2dc9b585", size = 68925988, upload-time = "2025-06-04T17:38:29.273Z" },
    { url = "https://files.pythonhosted.org/packages/69/6a/67090dcfe1cf9048448b31555af6efb149f7afa0a310a366adbdada32105/torch-2.7.1-cp313-cp313t-manylinux_2_28_aarch64.whl", hash = "sha256:e08d7e6f21a617fe38eeb46dd2213ded43f27c072e9165dc27300c9ef9570934", size = 99028857, upload-time = "2025-06-04T17:37:50.956Z" },
    { url = "https://files.pythonhosted.org/packages/90/1c/48b988870823d1cc381f15ec4e70ed3d65e043f43f919329b0045ae83529/torch-2.7.1-cp313-cp313t-manylinux_2_28_x86_64.whl", hash = "sha256:30207f672328a42df4f2174b8f426f354b2baa0b7cca3a0adb3d6ab5daf00dc8", size = 821098066, upload-time = "2025-06-04T17:37:33.939Z" },
    { url = "https://files.pythonhosted.org/packages/7b/eb/10050d61c9d5140c5dc04a89ed3257ef1a6b93e49dd91b95363d757071e0/torch-2.7.1-cp313-cp313t-win_amd64.whl", hash = "sha256:79042feca1c634aaf6603fe6feea8c6b30dfa140a6bbc0b973e2260c7e79a22e", size = 216336310, upload-time = "2025-06-04T17:36:09.862Z" },
    { url = "https://files.pythonhosted.org/packages/b1/29/beb45cdf5c4fc3ebe282bf5eafc8dfd925ead7299b3c97491900fe5ed844/torch-2.7.1-cp313-none-macosx_11_0_arm64.whl", hash = "sha256:988b0cbc4333618a1056d2ebad9eb10089637b659eb645434d0809d8d937b946", size = 68645708, upload-time = "2025-06-04T17:34:39.852Z" },
]

[[package]]
name = "tqdm"
version = "4.67.1"
source = { registry = "https://pypi.org/simple" }
dependencies = [
    { name = "colorama", marker = "sys_platform == 'win32'" },
]
sdist = { url = "https://files.pythonhosted.org/packages/a8/4b/29b4ef32e036bb34e4ab51796dd745cdba7ed47ad142a9f4a1eb8e0c744d/tqdm-4.67.1.tar.gz", hash = "sha256:f8aef9c52c08c13a65f30ea34f4e5aac3fd1a34959879d7e59e63027286627f2", size = 169737, upload-time = "2024-11-24T20:12:22.481Z" }
wheels = [
    { url = "https://files.pythonhosted.org/packages/d0/30/dc54f88dd4a2b5dc8a0279bdd7270e735851848b762aeb1c1184ed1f6b14/tqdm-4.67.1-py3-none-any.whl", hash = "sha256:26445eca388f82e72884e0d580d5464cd801a3ea01e63e5601bdff9ba6a48de2", size = 78540, upload-time = "2024-11-24T20:12:19.698Z" },
]

[[package]]
name = "triton"
version = "3.3.1"
source = { registry = "https://pypi.org/simple" }
dependencies = [
    { name = "setuptools", marker = "platform_machine != 'aarch64' and sys_platform == 'linux'" },
]
wheels = [
    { url = "https://files.pythonhosted.org/packages/21/2f/3e56ea7b58f80ff68899b1dbe810ff257c9d177d288c6b0f55bf2fe4eb50/triton-3.3.1-cp311-cp311-manylinux_2_27_x86_64.manylinux_2_28_x86_64.whl", hash = "sha256:b31e3aa26f8cb3cc5bf4e187bf737cbacf17311e1112b781d4a059353dfd731b", size = 155689937, upload-time = "2025-05-29T23:39:44.182Z" },
    { url = "https://files.pythonhosted.org/packages/24/5f/950fb373bf9c01ad4eb5a8cd5eaf32cdf9e238c02f9293557a2129b9c4ac/triton-3.3.1-cp312-cp312-manylinux_2_27_x86_64.manylinux_2_28_x86_64.whl", hash = "sha256:9999e83aba21e1a78c1f36f21bce621b77bcaa530277a50484a7cb4a822f6e43", size = 155669138, upload-time = "2025-05-29T23:39:51.771Z" },
    { url = "https://files.pythonhosted.org/packages/74/1f/dfb531f90a2d367d914adfee771babbd3f1a5b26c3f5fbc458dee21daa78/triton-3.3.1-cp313-cp313-manylinux_2_27_x86_64.manylinux_2_28_x86_64.whl", hash = "sha256:b89d846b5a4198317fec27a5d3a609ea96b6d557ff44b56c23176546023c4240", size = 155673035, upload-time = "2025-05-29T23:40:02.468Z" },
    { url = "https://files.pythonhosted.org/packages/28/71/bd20ffcb7a64c753dc2463489a61bf69d531f308e390ad06390268c4ea04/triton-3.3.1-cp313-cp313t-manylinux_2_27_x86_64.manylinux_2_28_x86_64.whl", hash = "sha256:a3198adb9d78b77818a5388bff89fa72ff36f9da0bc689db2f0a651a67ce6a42", size = 155735832, upload-time = "2025-05-29T23:40:10.522Z" },
]

[[package]]
name = "typing-extensions"
version = "4.14.1"
source = { registry = "https://pypi.org/simple" }
sdist = { url = "https://files.pythonhosted.org/packages/98/5a/da40306b885cc8c09109dc2e1abd358d5684b1425678151cdaed4731c822/typing_extensions-4.14.1.tar.gz", hash = "sha256:38b39f4aeeab64884ce9f74c94263ef78f3c22467c8724005483154c26648d36", size = 107673, upload-time = "2025-07-04T13:28:34.16Z" }
wheels = [
    { url = "https://files.pythonhosted.org/packages/b5/00/d631e67a838026495268c2f6884f3711a15a9a2a96cd244fdaea53b823fb/typing_extensions-4.14.1-py3-none-any.whl", hash = "sha256:d1e1e3b58374dc93031d6eda2420a48ea44a36c2b4766a4fdeb3710755731d76", size = 43906, upload-time = "2025-07-04T13:28:32.743Z" },
]

[[package]]
name = "typing-inspection"
version = "0.4.1"
source = { registry = "https://pypi.org/simple" }
dependencies = [
    { name = "typing-extensions" },
]
sdist = { url = "https://files.pythonhosted.org/packages/f8/b1/0c11f5058406b3af7609f121aaa6b609744687f1d158b3c3a5bf4cc94238/typing_inspection-0.4.1.tar.gz", hash = "sha256:6ae134cc0203c33377d43188d4064e9b357dba58cff3185f22924610e70a9d28", size = 75726, upload-time = "2025-05-21T18:55:23.885Z" }
wheels = [
    { url = "https://files.pythonhosted.org/packages/17/69/cd203477f944c353c31bade965f880aa1061fd6bf05ded0726ca845b6ff7/typing_inspection-0.4.1-py3-none-any.whl", hash = "sha256:389055682238f53b04f7badcb49b989835495a96700ced5dab2d8feae4b26f51", size = 14552, upload-time = "2025-05-21T18:55:22.152Z" },
]

[[package]]
name = "tzdata"
version = "2025.2"
source = { registry = "https://pypi.org/simple" }
sdist = { url = "https://files.pythonhosted.org/packages/95/32/1a225d6164441be760d75c2c42e2780dc0873fe382da3e98a2e1e48361e5/tzdata-2025.2.tar.gz", hash = "sha256:b60a638fcc0daffadf82fe0f57e53d06bdec2f36c4df66280ae79bce6bd6f2b9", size = 196380, upload-time = "2025-03-23T13:54:43.652Z" }
wheels = [
    { url = "https://files.pythonhosted.org/packages/5c/23/c7abc0ca0a1526a0774eca151daeb8de62ec457e77262b66b359c3c7679e/tzdata-2025.2-py2.py3-none-any.whl", hash = "sha256:1a403fada01ff9221ca8044d701868fa132215d84beb92242d9acd2147f667a8", size = 347839, upload-time = "2025-03-23T13:54:41.845Z" },
]

[[package]]
name = "urllib3"
version = "2.5.0"
source = { registry = "https://pypi.org/simple" }
sdist = { url = "https://files.pythonhosted.org/packages/15/22/9ee70a2574a4f4599c47dd506532914ce044817c7752a79b6a51286319bc/urllib3-2.5.0.tar.gz", hash = "sha256:3fc47733c7e419d4bc3f6b3dc2b4f890bb743906a30d56ba4a5bfa4bbff92760", size = 393185, upload-time = "2025-06-18T14:07:41.644Z" }
wheels = [
    { url = "https://files.pythonhosted.org/packages/a7/c2/fe1e52489ae3122415c51f387e221dd0773709bad6c6cdaa599e8a2c5185/urllib3-2.5.0-py3-none-any.whl", hash = "sha256:e6b01673c0fa6a13e374b50871808eb3bf7046c4b125b216f6bf1cc604cff0dc", size = 129795, upload-time = "2025-06-18T14:07:40.39Z" },
]

[[package]]
name = "uvicorn"
version = "0.35.0"
source = { registry = "https://pypi.org/simple" }
dependencies = [
    { name = "click" },
    { name = "h11" },
]
sdist = { url = "https://files.pythonhosted.org/packages/5e/42/e0e305207bb88c6b8d3061399c6a961ffe5fbb7e2aa63c9234df7259e9cd/uvicorn-0.35.0.tar.gz", hash = "sha256:bc662f087f7cf2ce11a1d7fd70b90c9f98ef2e2831556dd078d131b96cc94a01", size = 78473, upload-time = "2025-06-28T16:15:46.058Z" }
wheels = [
    { url = "https://files.pythonhosted.org/packages/d2/e2/dc81b1bd1dcfe91735810265e9d26bc8ec5da45b4c0f6237e286819194c3/uvicorn-0.35.0-py3-none-any.whl", hash = "sha256:197535216b25ff9b785e29a0b79199f55222193d47f820816e7da751e9bc8d4a", size = 66406, upload-time = "2025-06-28T16:15:44.816Z" },
]

[package.optional-dependencies]
standard = [
    { name = "colorama", marker = "sys_platform == 'win32'" },
    { name = "httptools" },
    { name = "python-dotenv" },
    { name = "pyyaml" },
    { name = "uvloop", marker = "platform_python_implementation != 'PyPy' and sys_platform != 'cygwin' and sys_platform != 'win32'" },
    { name = "watchfiles" },
    { name = "websockets" },
]

[[package]]
name = "uvloop"
version = "0.21.0"
source = { registry = "https://pypi.org/simple" }
sdist = { url = "https://files.pythonhosted.org/packages/af/c0/854216d09d33c543f12a44b393c402e89a920b1a0a7dc634c42de91b9cf6/uvloop-0.21.0.tar.gz", hash = "sha256:3bf12b0fda68447806a7ad847bfa591613177275d35b6724b1ee573faa3704e3", size = 2492741, upload-time = "2024-10-14T23:38:35.489Z" }
wheels = [
    { url = "https://files.pythonhosted.org/packages/57/a7/4cf0334105c1160dd6819f3297f8700fda7fc30ab4f61fbf3e725acbc7cc/uvloop-0.21.0-cp311-cp311-macosx_10_9_universal2.whl", hash = "sha256:c0f3fa6200b3108919f8bdabb9a7f87f20e7097ea3c543754cabc7d717d95cf8", size = 1447410, upload-time = "2024-10-14T23:37:33.612Z" },
    { url = "https://files.pythonhosted.org/packages/8c/7c/1517b0bbc2dbe784b563d6ab54f2ef88c890fdad77232c98ed490aa07132/uvloop-0.21.0-cp311-cp311-macosx_10_9_x86_64.whl", hash = "sha256:0878c2640cf341b269b7e128b1a5fed890adc4455513ca710d77d5e93aa6d6a0", size = 805476, upload-time = "2024-10-14T23:37:36.11Z" },
    { url = "https://files.pythonhosted.org/packages/ee/ea/0bfae1aceb82a503f358d8d2fa126ca9dbdb2ba9c7866974faec1cb5875c/uvloop-0.21.0-cp311-cp311-manylinux_2_17_aarch64.manylinux2014_aarch64.whl", hash = "sha256:b9fb766bb57b7388745d8bcc53a359b116b8a04c83a2288069809d2b3466c37e", size = 3960855, upload-time = "2024-10-14T23:37:37.683Z" },
    { url = "https://files.pythonhosted.org/packages/8a/ca/0864176a649838b838f36d44bf31c451597ab363b60dc9e09c9630619d41/uvloop-0.21.0-cp311-cp311-manylinux_2_17_x86_64.manylinux2014_x86_64.whl", hash = "sha256:8a375441696e2eda1c43c44ccb66e04d61ceeffcd76e4929e527b7fa401b90fb", size = 3973185, upload-time = "2024-10-14T23:37:40.226Z" },
    { url = "https://files.pythonhosted.org/packages/30/bf/08ad29979a936d63787ba47a540de2132169f140d54aa25bc8c3df3e67f4/uvloop-0.21.0-cp311-cp311-musllinux_1_2_aarch64.whl", hash = "sha256:baa0e6291d91649c6ba4ed4b2f982f9fa165b5bbd50a9e203c416a2797bab3c6", size = 3820256, upload-time = "2024-10-14T23:37:42.839Z" },
    { url = "https://files.pythonhosted.org/packages/da/e2/5cf6ef37e3daf2f06e651aae5ea108ad30df3cb269102678b61ebf1fdf42/uvloop-0.21.0-cp311-cp311-musllinux_1_2_x86_64.whl", hash = "sha256:4509360fcc4c3bd2c70d87573ad472de40c13387f5fda8cb58350a1d7475e58d", size = 3937323, upload-time = "2024-10-14T23:37:45.337Z" },
    { url = "https://files.pythonhosted.org/packages/8c/4c/03f93178830dc7ce8b4cdee1d36770d2f5ebb6f3d37d354e061eefc73545/uvloop-0.21.0-cp312-cp312-macosx_10_13_universal2.whl", hash = "sha256:359ec2c888397b9e592a889c4d72ba3d6befba8b2bb01743f72fffbde663b59c", size = 1471284, upload-time = "2024-10-14T23:37:47.833Z" },
    { url = "https://files.pythonhosted.org/packages/43/3e/92c03f4d05e50f09251bd8b2b2b584a2a7f8fe600008bcc4523337abe676/uvloop-0.21.0-cp312-cp312-macosx_10_13_x86_64.whl", hash = "sha256:f7089d2dc73179ce5ac255bdf37c236a9f914b264825fdaacaded6990a7fb4c2", size = 821349, upload-time = "2024-10-14T23:37:50.149Z" },
    { url = "https://files.pythonhosted.org/packages/a6/ef/a02ec5da49909dbbfb1fd205a9a1ac4e88ea92dcae885e7c961847cd51e2/uvloop-0.21.0-cp312-cp312-manylinux_2_17_aarch64.manylinux2014_aarch64.whl", hash = "sha256:baa4dcdbd9ae0a372f2167a207cd98c9f9a1ea1188a8a526431eef2f8116cc8d", size = 4580089, upload-time = "2024-10-14T23:37:51.703Z" },
    { url = "https://files.pythonhosted.org/packages/06/a7/b4e6a19925c900be9f98bec0a75e6e8f79bb53bdeb891916609ab3958967/uvloop-0.21.0-cp312-cp312-manylinux_2_17_x86_64.manylinux2014_x86_64.whl", hash = "sha256:86975dca1c773a2c9864f4c52c5a55631038e387b47eaf56210f873887b6c8dc", size = 4693770, upload-time = "2024-10-14T23:37:54.122Z" },
    { url = "https://files.pythonhosted.org/packages/ce/0c/f07435a18a4b94ce6bd0677d8319cd3de61f3a9eeb1e5f8ab4e8b5edfcb3/uvloop-0.21.0-cp312-cp312-musllinux_1_2_aarch64.whl", hash = "sha256:461d9ae6660fbbafedd07559c6a2e57cd553b34b0065b6550685f6653a98c1cb", size = 4451321, upload-time = "2024-10-14T23:37:55.766Z" },
    { url = "https://files.pythonhosted.org/packages/8f/eb/f7032be105877bcf924709c97b1bf3b90255b4ec251f9340cef912559f28/uvloop-0.21.0-cp312-cp312-musllinux_1_2_x86_64.whl", hash = "sha256:183aef7c8730e54c9a3ee3227464daed66e37ba13040bb3f350bc2ddc040f22f", size = 4659022, upload-time = "2024-10-14T23:37:58.195Z" },
    { url = "https://files.pythonhosted.org/packages/3f/8d/2cbef610ca21539f0f36e2b34da49302029e7c9f09acef0b1c3b5839412b/uvloop-0.21.0-cp313-cp313-macosx_10_13_universal2.whl", hash = "sha256:bfd55dfcc2a512316e65f16e503e9e450cab148ef11df4e4e679b5e8253a5281", size = 1468123, upload-time = "2024-10-14T23:38:00.688Z" },
    { url = "https://files.pythonhosted.org/packages/93/0d/b0038d5a469f94ed8f2b2fce2434a18396d8fbfb5da85a0a9781ebbdec14/uvloop-0.21.0-cp313-cp313-macosx_10_13_x86_64.whl", hash = "sha256:787ae31ad8a2856fc4e7c095341cccc7209bd657d0e71ad0dc2ea83c4a6fa8af", size = 819325, upload-time = "2024-10-14T23:38:02.309Z" },
    { url = "https://files.pythonhosted.org/packages/50/94/0a687f39e78c4c1e02e3272c6b2ccdb4e0085fda3b8352fecd0410ccf915/uvloop-0.21.0-cp313-cp313-manylinux_2_17_aarch64.manylinux2014_aarch64.whl", hash = "sha256:5ee4d4ef48036ff6e5cfffb09dd192c7a5027153948d85b8da7ff705065bacc6", size = 4582806, upload-time = "2024-10-14T23:38:04.711Z" },
    { url = "https://files.pythonhosted.org/packages/d2/19/f5b78616566ea68edd42aacaf645adbf71fbd83fc52281fba555dc27e3f1/uvloop-0.21.0-cp313-cp313-manylinux_2_17_x86_64.manylinux2014_x86_64.whl", hash = "sha256:f3df876acd7ec037a3d005b3ab85a7e4110422e4d9c1571d4fc89b0fc41b6816", size = 4701068, upload-time = "2024-10-14T23:38:06.385Z" },
    { url = "https://files.pythonhosted.org/packages/47/57/66f061ee118f413cd22a656de622925097170b9380b30091b78ea0c6ea75/uvloop-0.21.0-cp313-cp313-musllinux_1_2_aarch64.whl", hash = "sha256:bd53ecc9a0f3d87ab847503c2e1552b690362e005ab54e8a48ba97da3924c0dc", size = 4454428, upload-time = "2024-10-14T23:38:08.416Z" },
    { url = "https://files.pythonhosted.org/packages/63/9a/0962b05b308494e3202d3f794a6e85abe471fe3cafdbcf95c2e8c713aabd/uvloop-0.21.0-cp313-cp313-musllinux_1_2_x86_64.whl", hash = "sha256:a5c39f217ab3c663dc699c04cbd50c13813e31d917642d459fdcec07555cc553", size = 4660018, upload-time = "2024-10-14T23:38:10.888Z" },
]

[[package]]
name = "virtualenv"
version = "20.32.0"
source = { registry = "https://pypi.org/simple" }
dependencies = [
    { name = "distlib" },
    { name = "filelock" },
    { name = "platformdirs" },
]
sdist = { url = "https://files.pythonhosted.org/packages/a9/96/0834f30fa08dca3738614e6a9d42752b6420ee94e58971d702118f7cfd30/virtualenv-20.32.0.tar.gz", hash = "sha256:886bf75cadfdc964674e6e33eb74d787dff31ca314ceace03ca5810620f4ecf0", size = 6076970, upload-time = "2025-07-21T04:09:50.985Z" }
wheels = [
    { url = "https://files.pythonhosted.org/packages/5c/c6/f8f28009920a736d0df434b52e9feebfb4d702ba942f15338cb4a83eafc1/virtualenv-20.32.0-py3-none-any.whl", hash = "sha256:2c310aecb62e5aa1b06103ed7c2977b81e042695de2697d01017ff0f1034af56", size = 6057761, upload-time = "2025-07-21T04:09:48.059Z" },
]

[[package]]
name = "wandb"
version = "0.21.0"
source = { registry = "https://pypi.org/simple" }
dependencies = [
    { name = "click" },
    { name = "gitpython" },
    { name = "packaging" },
    { name = "platformdirs" },
    { name = "protobuf" },
    { name = "pydantic" },
    { name = "pyyaml" },
    { name = "requests" },
    { name = "sentry-sdk" },
    { name = "typing-extensions" },
]
sdist = { url = "https://files.pythonhosted.org/packages/73/09/c84264a219e20efd615e4d5d150cc7d359d57d51328d3fa94ee02d70ed9c/wandb-0.21.0.tar.gz", hash = "sha256:473e01ef200b59d780416062991effa7349a34e51425d4be5ff482af2dc39e02", size = 40085784, upload-time = "2025-07-02T00:24:15.516Z" }
wheels = [
    { url = "https://files.pythonhosted.org/packages/38/dd/65eac086e1bc337bb5f0eed65ba1fe4a6dbc62c97f094e8e9df1ef83ffed/wandb-0.21.0-py3-none-any.whl", hash = "sha256:316e8cd4329738f7562f7369e6eabeeb28ef9d473203f7ead0d03e5dba01c90d", size = 6504284, upload-time = "2025-07-02T00:23:46.671Z" },
    { url = "https://files.pythonhosted.org/packages/17/a7/80556ce9097f59e10807aa68f4a9b29d736a90dca60852a9e2af1641baf8/wandb-0.21.0-py3-none-macosx_10_14_x86_64.whl", hash = "sha256:701d9cbdfcc8550a330c1b54a26f1585519180e0f19247867446593d34ace46b", size = 21717388, upload-time = "2025-07-02T00:23:49.348Z" },
    { url = "https://files.pythonhosted.org/packages/23/ae/660bc75aa37bd23409822ea5ed616177d94873172d34271693c80405c820/wandb-0.21.0-py3-none-macosx_11_0_arm64.whl", hash = "sha256:01689faa6b691df23ba2367e0a1ecf6e4d0be44474905840098eedd1fbcb8bdf", size = 21141465, upload-time = "2025-07-02T00:23:52.602Z" },
    { url = "https://files.pythonhosted.org/packages/23/ab/9861929530be56557c74002868c85d0d8ac57050cc21863afe909ae3d46f/wandb-0.21.0-py3-none-macosx_11_0_x86_64.whl", hash = "sha256:55d3f42ddb7971d1699752dff2b85bcb5906ad098d18ab62846c82e9ce5a238d", size = 21793511, upload-time = "2025-07-02T00:23:55.447Z" },
    { url = "https://files.pythonhosted.org/packages/de/52/e5cad2eff6fbed1ac06f4a5b718457fa2fd437f84f5c8f0d31995a2ef046/wandb-0.21.0-py3-none-manylinux_2_17_aarch64.manylinux2014_aarch64.whl", hash = "sha256:893508f0c7da48917448daa5cd622c27ce7ce15119adaa861185034c2bd7b14c", size = 20704643, upload-time = "2025-07-02T00:23:58.255Z" },
    { url = "https://files.pythonhosted.org/packages/83/8f/6bed9358cc33767c877b221d4f565e1ddf00caf4bbbe54d2e3bbc932c6a7/wandb-0.21.0-py3-none-manylinux_2_17_x86_64.manylinux2014_x86_64.whl", hash = "sha256:a4e8245a8912247ddf7654f7b5330f583a6c56ab88fee65589158490d583c57d", size = 22243012, upload-time = "2025-07-02T00:24:01.423Z" },
    { url = "https://files.pythonhosted.org/packages/be/61/9048015412ea5ca916844af55add4fed7c21fe1ad70bb137951e70b550c5/wandb-0.21.0-py3-none-musllinux_1_2_aarch64.whl", hash = "sha256:2e4c4f951e0d02755e315679bfdcb5bc38c1b02e2e5abc5432b91a91bb0cf246", size = 20716440, upload-time = "2025-07-02T00:24:04.198Z" },
    { url = "https://files.pythonhosted.org/packages/02/d9/fcd2273d8ec3f79323e40a031aba5d32d6fa9065702010eb428b5ffbab62/wandb-0.21.0-py3-none-musllinux_1_2_x86_64.whl", hash = "sha256:873749966eeac0069e0e742e6210641b6227d454fb1dae2cf5c437c6ed42d3ca", size = 22320652, upload-time = "2025-07-02T00:24:07.175Z" },
    { url = "https://files.pythonhosted.org/packages/80/68/b8308db6b9c3c96dcd03be17c019aee105e1d7dc1e74d70756cdfb9241c6/wandb-0.21.0-py3-none-win32.whl", hash = "sha256:9d3cccfba658fa011d6cab9045fa4f070a444885e8902ae863802549106a5dab", size = 21484296, upload-time = "2025-07-02T00:24:10.147Z" },
    { url = "https://files.pythonhosted.org/packages/cf/96/71cc033e8abd00e54465e68764709ed945e2da2d66d764f72f4660262b22/wandb-0.21.0-py3-none-win_amd64.whl", hash = "sha256:28a0b2dad09d7c7344ac62b0276be18a2492a5578e4d7c84937a3e1991edaac7", size = 21484301, upload-time = "2025-07-02T00:24:12.658Z" },
]

[[package]]
name = "watchfiles"
version = "1.1.0"
source = { registry = "https://pypi.org/simple" }
dependencies = [
    { name = "anyio" },
]
sdist = { url = "https://files.pythonhosted.org/packages/2a/9a/d451fcc97d029f5812e898fd30a53fd8c15c7bbd058fd75cfc6beb9bd761/watchfiles-1.1.0.tar.gz", hash = "sha256:693ed7ec72cbfcee399e92c895362b6e66d63dac6b91e2c11ae03d10d503e575", size = 94406, upload-time = "2025-06-15T19:06:59.42Z" }
wheels = [
    { url = "https://files.pythonhosted.org/packages/8b/78/7401154b78ab484ccaaeef970dc2af0cb88b5ba8a1b415383da444cdd8d3/watchfiles-1.1.0-cp311-cp311-macosx_10_12_x86_64.whl", hash = "sha256:c9649dfc57cc1f9835551deb17689e8d44666315f2e82d337b9f07bd76ae3aa2", size = 405751, upload-time = "2025-06-15T19:05:07.679Z" },
    { url = "https://files.pythonhosted.org/packages/76/63/e6c3dbc1f78d001589b75e56a288c47723de28c580ad715eb116639152b5/watchfiles-1.1.0-cp311-cp311-macosx_11_0_arm64.whl", hash = "sha256:406520216186b99374cdb58bc48e34bb74535adec160c8459894884c983a149c", size = 397313, upload-time = "2025-06-15T19:05:08.764Z" },
    { url = "https://files.pythonhosted.org/packages/6c/a2/8afa359ff52e99af1632f90cbf359da46184207e893a5f179301b0c8d6df/watchfiles-1.1.0-cp311-cp311-manylinux_2_17_aarch64.manylinux2014_aarch64.whl", hash = "sha256:cb45350fd1dc75cd68d3d72c47f5b513cb0578da716df5fba02fff31c69d5f2d", size = 450792, upload-time = "2025-06-15T19:05:09.869Z" },
    { url = "https://files.pythonhosted.org/packages/1d/bf/7446b401667f5c64972a57a0233be1104157fc3abf72c4ef2666c1bd09b2/watchfiles-1.1.0-cp311-cp311-manylinux_2_17_armv7l.manylinux2014_armv7l.whl", hash = "sha256:11ee4444250fcbeb47459a877e5e80ed994ce8e8d20283857fc128be1715dac7", size = 458196, upload-time = "2025-06-15T19:05:11.91Z" },
    { url = "https://files.pythonhosted.org/packages/58/2f/501ddbdfa3fa874ea5597c77eeea3d413579c29af26c1091b08d0c792280/watchfiles-1.1.0-cp311-cp311-manylinux_2_17_i686.manylinux2014_i686.whl", hash = "sha256:bda8136e6a80bdea23e5e74e09df0362744d24ffb8cd59c4a95a6ce3d142f79c", size = 484788, upload-time = "2025-06-15T19:05:13.373Z" },
    { url = "https://files.pythonhosted.org/packages/61/1e/9c18eb2eb5c953c96bc0e5f626f0e53cfef4bd19bd50d71d1a049c63a575/watchfiles-1.1.0-cp311-cp311-manylinux_2_17_ppc64le.manylinux2014_ppc64le.whl", hash = "sha256:b915daeb2d8c1f5cee4b970f2e2c988ce6514aace3c9296e58dd64dc9aa5d575", size = 597879, upload-time = "2025-06-15T19:05:14.725Z" },
    { url = "https://files.pythonhosted.org/packages/8b/6c/1467402e5185d89388b4486745af1e0325007af0017c3384cc786fff0542/watchfiles-1.1.0-cp311-cp311-manylinux_2_17_s390x.manylinux2014_s390x.whl", hash = "sha256:ed8fc66786de8d0376f9f913c09e963c66e90ced9aa11997f93bdb30f7c872a8", size = 477447, upload-time = "2025-06-15T19:05:15.775Z" },
    { url = "https://files.pythonhosted.org/packages/2b/a1/ec0a606bde4853d6c4a578f9391eeb3684a9aea736a8eb217e3e00aa89a1/watchfiles-1.1.0-cp311-cp311-manylinux_2_17_x86_64.manylinux2014_x86_64.whl", hash = "sha256:fe4371595edf78c41ef8ac8df20df3943e13defd0efcb732b2e393b5a8a7a71f", size = 453145, upload-time = "2025-06-15T19:05:17.17Z" },
    { url = "https://files.pythonhosted.org/packages/90/b9/ef6f0c247a6a35d689fc970dc7f6734f9257451aefb30def5d100d6246a5/watchfiles-1.1.0-cp311-cp311-musllinux_1_1_aarch64.whl", hash = "sha256:b7c5f6fe273291f4d414d55b2c80d33c457b8a42677ad14b4b47ff025d0893e4", size = 626539, upload-time = "2025-06-15T19:05:18.557Z" },
    { url = "https://files.pythonhosted.org/packages/34/44/6ffda5537085106ff5aaa762b0d130ac6c75a08015dd1621376f708c94de/watchfiles-1.1.0-cp311-cp311-musllinux_1_1_x86_64.whl", hash = "sha256:7738027989881e70e3723c75921f1efa45225084228788fc59ea8c6d732eb30d", size = 624472, upload-time = "2025-06-15T19:05:19.588Z" },
    { url = "https://files.pythonhosted.org/packages/c3/e3/71170985c48028fa3f0a50946916a14055e741db11c2e7bc2f3b61f4d0e3/watchfiles-1.1.0-cp311-cp311-win32.whl", hash = "sha256:622d6b2c06be19f6e89b1d951485a232e3b59618def88dbeda575ed8f0d8dbf2", size = 279348, upload-time = "2025-06-15T19:05:20.856Z" },
    { url = "https://files.pythonhosted.org/packages/89/1b/3e39c68b68a7a171070f81fc2561d23ce8d6859659406842a0e4bebf3bba/watchfiles-1.1.0-cp311-cp311-win_amd64.whl", hash = "sha256:48aa25e5992b61debc908a61ab4d3f216b64f44fdaa71eb082d8b2de846b7d12", size = 292607, upload-time = "2025-06-15T19:05:21.937Z" },
    { url = "https://files.pythonhosted.org/packages/61/9f/2973b7539f2bdb6ea86d2c87f70f615a71a1fc2dba2911795cea25968aea/watchfiles-1.1.0-cp311-cp311-win_arm64.whl", hash = "sha256:00645eb79a3faa70d9cb15c8d4187bb72970b2470e938670240c7998dad9f13a", size = 285056, upload-time = "2025-06-15T19:05:23.12Z" },
    { url = "https://files.pythonhosted.org/packages/f6/b8/858957045a38a4079203a33aaa7d23ea9269ca7761c8a074af3524fbb240/watchfiles-1.1.0-cp312-cp312-macosx_10_12_x86_64.whl", hash = "sha256:9dc001c3e10de4725c749d4c2f2bdc6ae24de5a88a339c4bce32300a31ede179", size = 402339, upload-time = "2025-06-15T19:05:24.516Z" },
    { url = "https://files.pythonhosted.org/packages/80/28/98b222cca751ba68e88521fabd79a4fab64005fc5976ea49b53fa205d1fa/watchfiles-1.1.0-cp312-cp312-macosx_11_0_arm64.whl", hash = "sha256:d9ba68ec283153dead62cbe81872d28e053745f12335d037de9cbd14bd1877f5", size = 394409, upload-time = "2025-06-15T19:05:25.469Z" },
    { url = "https://files.pythonhosted.org/packages/86/50/dee79968566c03190677c26f7f47960aff738d32087087bdf63a5473e7df/watchfiles-1.1.0-cp312-cp312-manylinux_2_17_aarch64.manylinux2014_aarch64.whl", hash = "sha256:130fc497b8ee68dce163e4254d9b0356411d1490e868bd8790028bc46c5cc297", size = 450939, upload-time = "2025-06-15T19:05:26.494Z" },
    { url = "https://files.pythonhosted.org/packages/40/45/a7b56fb129700f3cfe2594a01aa38d033b92a33dddce86c8dfdfc1247b72/watchfiles-1.1.0-cp312-cp312-manylinux_2_17_armv7l.manylinux2014_armv7l.whl", hash = "sha256:50a51a90610d0845a5931a780d8e51d7bd7f309ebc25132ba975aca016b576a0", size = 457270, upload-time = "2025-06-15T19:05:27.466Z" },
    { url = "https://files.pythonhosted.org/packages/b5/c8/fa5ef9476b1d02dc6b5e258f515fcaaecf559037edf8b6feffcbc097c4b8/watchfiles-1.1.0-cp312-cp312-manylinux_2_17_i686.manylinux2014_i686.whl", hash = "sha256:dc44678a72ac0910bac46fa6a0de6af9ba1355669b3dfaf1ce5f05ca7a74364e", size = 483370, upload-time = "2025-06-15T19:05:28.548Z" },
    { url = "https://files.pythonhosted.org/packages/98/68/42cfcdd6533ec94f0a7aab83f759ec11280f70b11bfba0b0f885e298f9bd/watchfiles-1.1.0-cp312-cp312-manylinux_2_17_ppc64le.manylinux2014_ppc64le.whl", hash = "sha256:a543492513a93b001975ae283a51f4b67973662a375a403ae82f420d2c7205ee", size = 598654, upload-time = "2025-06-15T19:05:29.997Z" },
    { url = "https://files.pythonhosted.org/packages/d3/74/b2a1544224118cc28df7e59008a929e711f9c68ce7d554e171b2dc531352/watchfiles-1.1.0-cp312-cp312-manylinux_2_17_s390x.manylinux2014_s390x.whl", hash = "sha256:8ac164e20d17cc285f2b94dc31c384bc3aa3dd5e7490473b3db043dd70fbccfd", size = 478667, upload-time = "2025-06-15T19:05:31.172Z" },
    { url = "https://files.pythonhosted.org/packages/8c/77/e3362fe308358dc9f8588102481e599c83e1b91c2ae843780a7ded939a35/watchfiles-1.1.0-cp312-cp312-manylinux_2_17_x86_64.manylinux2014_x86_64.whl", hash = "sha256:f7590d5a455321e53857892ab8879dce62d1f4b04748769f5adf2e707afb9d4f", size = 452213, upload-time = "2025-06-15T19:05:32.299Z" },
    { url = "https://files.pythonhosted.org/packages/6e/17/c8f1a36540c9a1558d4faf08e909399e8133599fa359bf52ec8fcee5be6f/watchfiles-1.1.0-cp312-cp312-musllinux_1_1_aarch64.whl", hash = "sha256:37d3d3f7defb13f62ece99e9be912afe9dd8a0077b7c45ee5a57c74811d581a4", size = 626718, upload-time = "2025-06-15T19:05:33.415Z" },
    { url = "https://files.pythonhosted.org/packages/26/45/fb599be38b4bd38032643783d7496a26a6f9ae05dea1a42e58229a20ac13/watchfiles-1.1.0-cp312-cp312-musllinux_1_1_x86_64.whl", hash = "sha256:7080c4bb3efd70a07b1cc2df99a7aa51d98685be56be6038c3169199d0a1c69f", size = 623098, upload-time = "2025-06-15T19:05:34.534Z" },
    { url = "https://files.pythonhosted.org/packages/a1/e7/fdf40e038475498e160cd167333c946e45d8563ae4dd65caf757e9ffe6b4/watchfiles-1.1.0-cp312-cp312-win32.whl", hash = "sha256:cbcf8630ef4afb05dc30107bfa17f16c0896bb30ee48fc24bf64c1f970f3b1fd", size = 279209, upload-time = "2025-06-15T19:05:35.577Z" },
    { url = "https://files.pythonhosted.org/packages/3f/d3/3ae9d5124ec75143bdf088d436cba39812122edc47709cd2caafeac3266f/watchfiles-1.1.0-cp312-cp312-win_amd64.whl", hash = "sha256:cbd949bdd87567b0ad183d7676feb98136cde5bb9025403794a4c0db28ed3a47", size = 292786, upload-time = "2025-06-15T19:05:36.559Z" },
    { url = "https://files.pythonhosted.org/packages/26/2f/7dd4fc8b5f2b34b545e19629b4a018bfb1de23b3a496766a2c1165ca890d/watchfiles-1.1.0-cp312-cp312-win_arm64.whl", hash = "sha256:0a7d40b77f07be87c6faa93d0951a0fcd8cbca1ddff60a1b65d741bac6f3a9f6", size = 284343, upload-time = "2025-06-15T19:05:37.5Z" },
    { url = "https://files.pythonhosted.org/packages/d3/42/fae874df96595556a9089ade83be34a2e04f0f11eb53a8dbf8a8a5e562b4/watchfiles-1.1.0-cp313-cp313-macosx_10_12_x86_64.whl", hash = "sha256:5007f860c7f1f8df471e4e04aaa8c43673429047d63205d1630880f7637bca30", size = 402004, upload-time = "2025-06-15T19:05:38.499Z" },
    { url = "https://files.pythonhosted.org/packages/fa/55/a77e533e59c3003d9803c09c44c3651224067cbe7fb5d574ddbaa31e11ca/watchfiles-1.1.0-cp313-cp313-macosx_11_0_arm64.whl", hash = "sha256:20ecc8abbd957046f1fe9562757903f5eaf57c3bce70929fda6c7711bb58074a", size = 393671, upload-time = "2025-06-15T19:05:39.52Z" },
    { url = "https://files.pythonhosted.org/packages/05/68/b0afb3f79c8e832e6571022611adbdc36e35a44e14f129ba09709aa4bb7a/watchfiles-1.1.0-cp313-cp313-manylinux_2_17_aarch64.manylinux2014_aarch64.whl", hash = "sha256:f2f0498b7d2a3c072766dba3274fe22a183dbea1f99d188f1c6c72209a1063dc", size = 449772, upload-time = "2025-06-15T19:05:40.897Z" },
    { url = "https://files.pythonhosted.org/packages/ff/05/46dd1f6879bc40e1e74c6c39a1b9ab9e790bf1f5a2fe6c08b463d9a807f4/watchfiles-1.1.0-cp313-cp313-manylinux_2_17_armv7l.manylinux2014_armv7l.whl", hash = "sha256:239736577e848678e13b201bba14e89718f5c2133dfd6b1f7846fa1b58a8532b", size = 456789, upload-time = "2025-06-15T19:05:42.045Z" },
    { url = "https://files.pythonhosted.org/packages/8b/ca/0eeb2c06227ca7f12e50a47a3679df0cd1ba487ea19cf844a905920f8e95/watchfiles-1.1.0-cp313-cp313-manylinux_2_17_i686.manylinux2014_i686.whl", hash = "sha256:eff4b8d89f444f7e49136dc695599a591ff769300734446c0a86cba2eb2f9895", size = 482551, upload-time = "2025-06-15T19:05:43.781Z" },
    { url = "https://files.pythonhosted.org/packages/31/47/2cecbd8694095647406645f822781008cc524320466ea393f55fe70eed3b/watchfiles-1.1.0-cp313-cp313-manylinux_2_17_ppc64le.manylinux2014_ppc64le.whl", hash = "sha256:12b0a02a91762c08f7264e2e79542f76870c3040bbc847fb67410ab81474932a", size = 597420, upload-time = "2025-06-15T19:05:45.244Z" },
    { url = "https://files.pythonhosted.org/packages/d9/7e/82abc4240e0806846548559d70f0b1a6dfdca75c1b4f9fa62b504ae9b083/watchfiles-1.1.0-cp313-cp313-manylinux_2_17_s390x.manylinux2014_s390x.whl", hash = "sha256:29e7bc2eee15cbb339c68445959108803dc14ee0c7b4eea556400131a8de462b", size = 477950, upload-time = "2025-06-15T19:05:46.332Z" },
    { url = "https://files.pythonhosted.org/packages/25/0d/4d564798a49bf5482a4fa9416dea6b6c0733a3b5700cb8a5a503c4b15853/watchfiles-1.1.0-cp313-cp313-manylinux_2_17_x86_64.manylinux2014_x86_64.whl", hash = "sha256:d9481174d3ed982e269c090f780122fb59cee6c3796f74efe74e70f7780ed94c", size = 451706, upload-time = "2025-06-15T19:05:47.459Z" },
    { url = "https://files.pythonhosted.org/packages/81/b5/5516cf46b033192d544102ea07c65b6f770f10ed1d0a6d388f5d3874f6e4/watchfiles-1.1.0-cp313-cp313-musllinux_1_1_aarch64.whl", hash = "sha256:80f811146831c8c86ab17b640801c25dc0a88c630e855e2bef3568f30434d52b", size = 625814, upload-time = "2025-06-15T19:05:48.654Z" },
    { url = "https://files.pythonhosted.org/packages/0c/dd/7c1331f902f30669ac3e754680b6edb9a0dd06dea5438e61128111fadd2c/watchfiles-1.1.0-cp313-cp313-musllinux_1_1_x86_64.whl", hash = "sha256:60022527e71d1d1fda67a33150ee42869042bce3d0fcc9cc49be009a9cded3fb", size = 622820, upload-time = "2025-06-15T19:05:50.088Z" },
    { url = "https://files.pythonhosted.org/packages/1b/14/36d7a8e27cd128d7b1009e7715a7c02f6c131be9d4ce1e5c3b73d0e342d8/watchfiles-1.1.0-cp313-cp313-win32.whl", hash = "sha256:32d6d4e583593cb8576e129879ea0991660b935177c0f93c6681359b3654bfa9", size = 279194, upload-time = "2025-06-15T19:05:51.186Z" },
    { url = "https://files.pythonhosted.org/packages/25/41/2dd88054b849aa546dbeef5696019c58f8e0774f4d1c42123273304cdb2e/watchfiles-1.1.0-cp313-cp313-win_amd64.whl", hash = "sha256:f21af781a4a6fbad54f03c598ab620e3a77032c5878f3d780448421a6e1818c7", size = 292349, upload-time = "2025-06-15T19:05:52.201Z" },
    { url = "https://files.pythonhosted.org/packages/c8/cf/421d659de88285eb13941cf11a81f875c176f76a6d99342599be88e08d03/watchfiles-1.1.0-cp313-cp313-win_arm64.whl", hash = "sha256:5366164391873ed76bfdf618818c82084c9db7fac82b64a20c44d335eec9ced5", size = 283836, upload-time = "2025-06-15T19:05:53.265Z" },
    { url = "https://files.pythonhosted.org/packages/45/10/6faf6858d527e3599cc50ec9fcae73590fbddc1420bd4fdccfebffeedbc6/watchfiles-1.1.0-cp313-cp313t-macosx_10_12_x86_64.whl", hash = "sha256:17ab167cca6339c2b830b744eaf10803d2a5b6683be4d79d8475d88b4a8a4be1", size = 400343, upload-time = "2025-06-15T19:05:54.252Z" },
    { url = "https://files.pythonhosted.org/packages/03/20/5cb7d3966f5e8c718006d0e97dfe379a82f16fecd3caa7810f634412047a/watchfiles-1.1.0-cp313-cp313t-macosx_11_0_arm64.whl", hash = "sha256:328dbc9bff7205c215a7807da7c18dce37da7da718e798356212d22696404339", size = 392916, upload-time = "2025-06-15T19:05:55.264Z" },
    { url = "https://files.pythonhosted.org/packages/8c/07/d8f1176328fa9e9581b6f120b017e286d2a2d22ae3f554efd9515c8e1b49/watchfiles-1.1.0-cp313-cp313t-manylinux_2_17_aarch64.manylinux2014_aarch64.whl", hash = "sha256:f7208ab6e009c627b7557ce55c465c98967e8caa8b11833531fdf95799372633", size = 449582, upload-time = "2025-06-15T19:05:56.317Z" },
    { url = "https://files.pythonhosted.org/packages/66/e8/80a14a453cf6038e81d072a86c05276692a1826471fef91df7537dba8b46/watchfiles-1.1.0-cp313-cp313t-manylinux_2_17_armv7l.manylinux2014_armv7l.whl", hash = "sha256:a8f6f72974a19efead54195bc9bed4d850fc047bb7aa971268fd9a8387c89011", size = 456752, upload-time = "2025-06-15T19:05:57.359Z" },
    { url = "https://files.pythonhosted.org/packages/5a/25/0853b3fe0e3c2f5af9ea60eb2e781eade939760239a72c2d38fc4cc335f6/watchfiles-1.1.0-cp313-cp313t-manylinux_2_17_i686.manylinux2014_i686.whl", hash = "sha256:d181ef50923c29cf0450c3cd47e2f0557b62218c50b2ab8ce2ecaa02bd97e670", size = 481436, upload-time = "2025-06-15T19:05:58.447Z" },
    { url = "https://files.pythonhosted.org/packages/fe/9e/4af0056c258b861fbb29dcb36258de1e2b857be4a9509e6298abcf31e5c9/watchfiles-1.1.0-cp313-cp313t-manylinux_2_17_ppc64le.manylinux2014_ppc64le.whl", hash = "sha256:adb4167043d3a78280d5d05ce0ba22055c266cf8655ce942f2fb881262ff3cdf", size = 596016, upload-time = "2025-06-15T19:05:59.59Z" },
    { url = "https://files.pythonhosted.org/packages/c5/fa/95d604b58aa375e781daf350897aaaa089cff59d84147e9ccff2447c8294/watchfiles-1.1.0-cp313-cp313t-manylinux_2_17_s390x.manylinux2014_s390x.whl", hash = "sha256:8c5701dc474b041e2934a26d31d39f90fac8a3dee2322b39f7729867f932b1d4", size = 476727, upload-time = "2025-06-15T19:06:01.086Z" },
    { url = "https://files.pythonhosted.org/packages/65/95/fe479b2664f19be4cf5ceeb21be05afd491d95f142e72d26a42f41b7c4f8/watchfiles-1.1.0-cp313-cp313t-manylinux_2_17_x86_64.manylinux2014_x86_64.whl", hash = "sha256:b067915e3c3936966a8607f6fe5487df0c9c4afb85226613b520890049deea20", size = 451864, upload-time = "2025-06-15T19:06:02.144Z" },
    { url = "https://files.pythonhosted.org/packages/d3/8a/3c4af14b93a15ce55901cd7a92e1a4701910f1768c78fb30f61d2b79785b/watchfiles-1.1.0-cp313-cp313t-musllinux_1_1_aarch64.whl", hash = "sha256:9c733cda03b6d636b4219625a4acb5c6ffb10803338e437fb614fef9516825ef", size = 625626, upload-time = "2025-06-15T19:06:03.578Z" },
    { url = "https://files.pythonhosted.org/packages/da/f5/cf6aa047d4d9e128f4b7cde615236a915673775ef171ff85971d698f3c2c/watchfiles-1.1.0-cp313-cp313t-musllinux_1_1_x86_64.whl", hash = "sha256:cc08ef8b90d78bfac66f0def80240b0197008e4852c9f285907377b2947ffdcb", size = 622744, upload-time = "2025-06-15T19:06:05.066Z" },
    { url = "https://files.pythonhosted.org/packages/2c/00/70f75c47f05dea6fd30df90f047765f6fc2d6eb8b5a3921379b0b04defa2/watchfiles-1.1.0-cp314-cp314-macosx_10_12_x86_64.whl", hash = "sha256:9974d2f7dc561cce3bb88dfa8eb309dab64c729de85fba32e98d75cf24b66297", size = 402114, upload-time = "2025-06-15T19:06:06.186Z" },
    { url = "https://files.pythonhosted.org/packages/53/03/acd69c48db4a1ed1de26b349d94077cca2238ff98fd64393f3e97484cae6/watchfiles-1.1.0-cp314-cp314-macosx_11_0_arm64.whl", hash = "sha256:c68e9f1fcb4d43798ad8814c4c1b61547b014b667216cb754e606bfade587018", size = 393879, upload-time = "2025-06-15T19:06:07.369Z" },
    { url = "https://files.pythonhosted.org/packages/2f/c8/a9a2a6f9c8baa4eceae5887fecd421e1b7ce86802bcfc8b6a942e2add834/watchfiles-1.1.0-cp314-cp314-manylinux_2_17_aarch64.manylinux2014_aarch64.whl", hash = "sha256:95ab1594377effac17110e1352989bdd7bdfca9ff0e5eeccd8c69c5389b826d0", size = 450026, upload-time = "2025-06-15T19:06:08.476Z" },
    { url = "https://files.pythonhosted.org/packages/fe/51/d572260d98388e6e2b967425c985e07d47ee6f62e6455cefb46a6e06eda5/watchfiles-1.1.0-cp314-cp314-manylinux_2_17_armv7l.manylinux2014_armv7l.whl", hash = "sha256:fba9b62da882c1be1280a7584ec4515d0a6006a94d6e5819730ec2eab60ffe12", size = 457917, upload-time = "2025-06-15T19:06:09.988Z" },
    { url = "https://files.pythonhosted.org/packages/c6/2d/4258e52917bf9f12909b6ec314ff9636276f3542f9d3807d143f27309104/watchfiles-1.1.0-cp314-cp314-manylinux_2_17_i686.manylinux2014_i686.whl", hash = "sha256:3434e401f3ce0ed6b42569128b3d1e3af773d7ec18751b918b89cd49c14eaafb", size = 483602, upload-time = "2025-06-15T19:06:11.088Z" },
    { url = "https://files.pythonhosted.org/packages/84/99/bee17a5f341a4345fe7b7972a475809af9e528deba056f8963d61ea49f75/watchfiles-1.1.0-cp314-cp314-manylinux_2_17_ppc64le.manylinux2014_ppc64le.whl", hash = "sha256:fa257a4d0d21fcbca5b5fcba9dca5a78011cb93c0323fb8855c6d2dfbc76eb77", size = 596758, upload-time = "2025-06-15T19:06:12.197Z" },
    { url = "https://files.pythonhosted.org/packages/40/76/e4bec1d59b25b89d2b0716b41b461ed655a9a53c60dc78ad5771fda5b3e6/watchfiles-1.1.0-cp314-cp314-manylinux_2_17_s390x.manylinux2014_s390x.whl", hash = "sha256:7fd1b3879a578a8ec2076c7961076df540b9af317123f84569f5a9ddee64ce92", size = 477601, upload-time = "2025-06-15T19:06:13.391Z" },
    { url = "https://files.pythonhosted.org/packages/1f/fa/a514292956f4a9ce3c567ec0c13cce427c158e9f272062685a8a727d08fc/watchfiles-1.1.0-cp314-cp314-manylinux_2_17_x86_64.manylinux2014_x86_64.whl", hash = "sha256:62cc7a30eeb0e20ecc5f4bd113cd69dcdb745a07c68c0370cea919f373f65d9e", size = 451936, upload-time = "2025-06-15T19:06:14.656Z" },
    { url = "https://files.pythonhosted.org/packages/32/5d/c3bf927ec3bbeb4566984eba8dd7a8eb69569400f5509904545576741f88/watchfiles-1.1.0-cp314-cp314-musllinux_1_1_aarch64.whl", hash = "sha256:891c69e027748b4a73847335d208e374ce54ca3c335907d381fde4e41661b13b", size = 626243, upload-time = "2025-06-15T19:06:16.232Z" },
    { url = "https://files.pythonhosted.org/packages/e6/65/6e12c042f1a68c556802a84d54bb06d35577c81e29fba14019562479159c/watchfiles-1.1.0-cp314-cp314-musllinux_1_1_x86_64.whl", hash = "sha256:12fe8eaffaf0faa7906895b4f8bb88264035b3f0243275e0bf24af0436b27259", size = 623073, upload-time = "2025-06-15T19:06:17.457Z" },
    { url = "https://files.pythonhosted.org/packages/89/ab/7f79d9bf57329e7cbb0a6fd4c7bd7d0cee1e4a8ef0041459f5409da3506c/watchfiles-1.1.0-cp314-cp314t-macosx_10_12_x86_64.whl", hash = "sha256:bfe3c517c283e484843cb2e357dd57ba009cff351edf45fb455b5fbd1f45b15f", size = 400872, upload-time = "2025-06-15T19:06:18.57Z" },
    { url = "https://files.pythonhosted.org/packages/df/d5/3f7bf9912798e9e6c516094db6b8932df53b223660c781ee37607030b6d3/watchfiles-1.1.0-cp314-cp314t-macosx_11_0_arm64.whl", hash = "sha256:a9ccbf1f129480ed3044f540c0fdbc4ee556f7175e5ab40fe077ff6baf286d4e", size = 392877, upload-time = "2025-06-15T19:06:19.55Z" },
    { url = "https://files.pythonhosted.org/packages/0d/c5/54ec7601a2798604e01c75294770dbee8150e81c6e471445d7601610b495/watchfiles-1.1.0-cp314-cp314t-manylinux_2_17_aarch64.manylinux2014_aarch64.whl", hash = "sha256:ba0e3255b0396cac3cc7bbace76404dd72b5438bf0d8e7cefa2f79a7f3649caa", size = 449645, upload-time = "2025-06-15T19:06:20.66Z" },
    { url = "https://files.pythonhosted.org/packages/0a/04/c2f44afc3b2fce21ca0b7802cbd37ed90a29874f96069ed30a36dfe57c2b/watchfiles-1.1.0-cp314-cp314t-manylinux_2_17_armv7l.manylinux2014_armv7l.whl", hash = "sha256:4281cd9fce9fc0a9dbf0fc1217f39bf9cf2b4d315d9626ef1d4e87b84699e7e8", size = 457424, upload-time = "2025-06-15T19:06:21.712Z" },
    { url = "https://files.pythonhosted.org/packages/9f/b0/eec32cb6c14d248095261a04f290636da3df3119d4040ef91a4a50b29fa5/watchfiles-1.1.0-cp314-cp314t-manylinux_2_17_i686.manylinux2014_i686.whl", hash = "sha256:6d2404af8db1329f9a3c9b79ff63e0ae7131986446901582067d9304ae8aaf7f", size = 481584, upload-time = "2025-06-15T19:06:22.777Z" },
    { url = "https://files.pythonhosted.org/packages/d1/e2/ca4bb71c68a937d7145aa25709e4f5d68eb7698a25ce266e84b55d591bbd/watchfiles-1.1.0-cp314-cp314t-manylinux_2_17_ppc64le.manylinux2014_ppc64le.whl", hash = "sha256:e78b6ed8165996013165eeabd875c5dfc19d41b54f94b40e9fff0eb3193e5e8e", size = 596675, upload-time = "2025-06-15T19:06:24.226Z" },
    { url = "https://files.pythonhosted.org/packages/a1/dd/b0e4b7fb5acf783816bc950180a6cd7c6c1d2cf7e9372c0ea634e722712b/watchfiles-1.1.0-cp314-cp314t-manylinux_2_17_s390x.manylinux2014_s390x.whl", hash = "sha256:249590eb75ccc117f488e2fabd1bfa33c580e24b96f00658ad88e38844a040bb", size = 477363, upload-time = "2025-06-15T19:06:25.42Z" },
    { url = "https://files.pythonhosted.org/packages/69/c4/088825b75489cb5b6a761a4542645718893d395d8c530b38734f19da44d2/watchfiles-1.1.0-cp314-cp314t-manylinux_2_17_x86_64.manylinux2014_x86_64.whl", hash = "sha256:d05686b5487cfa2e2c28ff1aa370ea3e6c5accfe6435944ddea1e10d93872147", size = 452240, upload-time = "2025-06-15T19:06:26.552Z" },
    { url = "https://files.pythonhosted.org/packages/10/8c/22b074814970eeef43b7c44df98c3e9667c1f7bf5b83e0ff0201b0bd43f9/watchfiles-1.1.0-cp314-cp314t-musllinux_1_1_aarch64.whl", hash = "sha256:d0e10e6f8f6dc5762adee7dece33b722282e1f59aa6a55da5d493a97282fedd8", size = 625607, upload-time = "2025-06-15T19:06:27.606Z" },
    { url = "https://files.pythonhosted.org/packages/32/fa/a4f5c2046385492b2273213ef815bf71a0d4c1943b784fb904e184e30201/watchfiles-1.1.0-cp314-cp314t-musllinux_1_1_x86_64.whl", hash = "sha256:af06c863f152005c7592df1d6a7009c836a247c9d8adb78fef8575a5a98699db", size = 623315, upload-time = "2025-06-15T19:06:29.076Z" },
    { url = "https://files.pythonhosted.org/packages/8c/6b/686dcf5d3525ad17b384fd94708e95193529b460a1b7bf40851f1328ec6e/watchfiles-1.1.0-pp311-pypy311_pp73-macosx_10_12_x86_64.whl", hash = "sha256:0ece16b563b17ab26eaa2d52230c9a7ae46cf01759621f4fbbca280e438267b3", size = 406910, upload-time = "2025-06-15T19:06:49.335Z" },
    { url = "https://files.pythonhosted.org/packages/f3/d3/71c2dcf81dc1edcf8af9f4d8d63b1316fb0a2dd90cbfd427e8d9dd584a90/watchfiles-1.1.0-pp311-pypy311_pp73-macosx_11_0_arm64.whl", hash = "sha256:51b81e55d40c4b4aa8658427a3ee7ea847c591ae9e8b81ef94a90b668999353c", size = 398816, upload-time = "2025-06-15T19:06:50.433Z" },
    { url = "https://files.pythonhosted.org/packages/b8/fa/12269467b2fc006f8fce4cd6c3acfa77491dd0777d2a747415f28ccc8c60/watchfiles-1.1.0-pp311-pypy311_pp73-manylinux_2_17_aarch64.manylinux2014_aarch64.whl", hash = "sha256:f2bcdc54ea267fe72bfc7d83c041e4eb58d7d8dc6f578dfddb52f037ce62f432", size = 451584, upload-time = "2025-06-15T19:06:51.834Z" },
    { url = "https://files.pythonhosted.org/packages/bd/d3/254cea30f918f489db09d6a8435a7de7047f8cb68584477a515f160541d6/watchfiles-1.1.0-pp311-pypy311_pp73-manylinux_2_17_x86_64.manylinux2014_x86_64.whl", hash = "sha256:923fec6e5461c42bd7e3fd5ec37492c6f3468be0499bc0707b4bbbc16ac21792", size = 454009, upload-time = "2025-06-15T19:06:52.896Z" },
]

[[package]]
name = "websockets"
version = "15.0.1"
source = { registry = "https://pypi.org/simple" }
sdist = { url = "https://files.pythonhosted.org/packages/21/e6/26d09fab466b7ca9c7737474c52be4f76a40301b08362eb2dbc19dcc16c1/websockets-15.0.1.tar.gz", hash = "sha256:82544de02076bafba038ce055ee6412d68da13ab47f0c60cab827346de828dee", size = 177016, upload-time = "2025-03-05T20:03:41.606Z" }
wheels = [
    { url = "https://files.pythonhosted.org/packages/9f/32/18fcd5919c293a398db67443acd33fde142f283853076049824fc58e6f75/websockets-15.0.1-cp311-cp311-macosx_10_9_universal2.whl", hash = "sha256:823c248b690b2fd9303ba00c4f66cd5e2d8c3ba4aa968b2779be9532a4dad431", size = 175423, upload-time = "2025-03-05T20:01:56.276Z" },
    { url = "https://files.pythonhosted.org/packages/76/70/ba1ad96b07869275ef42e2ce21f07a5b0148936688c2baf7e4a1f60d5058/websockets-15.0.1-cp311-cp311-macosx_10_9_x86_64.whl", hash = "sha256:678999709e68425ae2593acf2e3ebcbcf2e69885a5ee78f9eb80e6e371f1bf57", size = 173082, upload-time = "2025-03-05T20:01:57.563Z" },
    { url = "https://files.pythonhosted.org/packages/86/f2/10b55821dd40eb696ce4704a87d57774696f9451108cff0d2824c97e0f97/websockets-15.0.1-cp311-cp311-macosx_11_0_arm64.whl", hash = "sha256:d50fd1ee42388dcfb2b3676132c78116490976f1300da28eb629272d5d93e905", size = 173330, upload-time = "2025-03-05T20:01:59.063Z" },
    { url = "https://files.pythonhosted.org/packages/a5/90/1c37ae8b8a113d3daf1065222b6af61cc44102da95388ac0018fcb7d93d9/websockets-15.0.1-cp311-cp311-manylinux_2_17_aarch64.manylinux2014_aarch64.whl", hash = "sha256:d99e5546bf73dbad5bf3547174cd6cb8ba7273062a23808ffea025ecb1cf8562", size = 182878, upload-time = "2025-03-05T20:02:00.305Z" },
    { url = "https://files.pythonhosted.org/packages/8e/8d/96e8e288b2a41dffafb78e8904ea7367ee4f891dafc2ab8d87e2124cb3d3/websockets-15.0.1-cp311-cp311-manylinux_2_5_i686.manylinux1_i686.manylinux_2_17_i686.manylinux2014_i686.whl", hash = "sha256:66dd88c918e3287efc22409d426c8f729688d89a0c587c88971a0faa2c2f3792", size = 181883, upload-time = "2025-03-05T20:02:03.148Z" },
    { url = "https://files.pythonhosted.org/packages/93/1f/5d6dbf551766308f6f50f8baf8e9860be6182911e8106da7a7f73785f4c4/websockets-15.0.1-cp311-cp311-manylinux_2_5_x86_64.manylinux1_x86_64.manylinux_2_17_x86_64.manylinux2014_x86_64.whl", hash = "sha256:8dd8327c795b3e3f219760fa603dcae1dcc148172290a8ab15158cf85a953413", size = 182252, upload-time = "2025-03-05T20:02:05.29Z" },
    { url = "https://files.pythonhosted.org/packages/d4/78/2d4fed9123e6620cbf1706c0de8a1632e1a28e7774d94346d7de1bba2ca3/websockets-15.0.1-cp311-cp311-musllinux_1_2_aarch64.whl", hash = "sha256:8fdc51055e6ff4adeb88d58a11042ec9a5eae317a0a53d12c062c8a8865909e8", size = 182521, upload-time = "2025-03-05T20:02:07.458Z" },
    { url = "https://files.pythonhosted.org/packages/e7/3b/66d4c1b444dd1a9823c4a81f50231b921bab54eee2f69e70319b4e21f1ca/websockets-15.0.1-cp311-cp311-musllinux_1_2_i686.whl", hash = "sha256:693f0192126df6c2327cce3baa7c06f2a117575e32ab2308f7f8216c29d9e2e3", size = 181958, upload-time = "2025-03-05T20:02:09.842Z" },
    { url = "https://files.pythonhosted.org/packages/08/ff/e9eed2ee5fed6f76fdd6032ca5cd38c57ca9661430bb3d5fb2872dc8703c/websockets-15.0.1-cp311-cp311-musllinux_1_2_x86_64.whl", hash = "sha256:54479983bd5fb469c38f2f5c7e3a24f9a4e70594cd68cd1fa6b9340dadaff7cf", size = 181918, upload-time = "2025-03-05T20:02:11.968Z" },
    { url = "https://files.pythonhosted.org/packages/d8/75/994634a49b7e12532be6a42103597b71098fd25900f7437d6055ed39930a/websockets-15.0.1-cp311-cp311-win32.whl", hash = "sha256:16b6c1b3e57799b9d38427dda63edcbe4926352c47cf88588c0be4ace18dac85", size = 176388, upload-time = "2025-03-05T20:02:13.32Z" },
    { url = "https://files.pythonhosted.org/packages/98/93/e36c73f78400a65f5e236cd376713c34182e6663f6889cd45a4a04d8f203/websockets-15.0.1-cp311-cp311-win_amd64.whl", hash = "sha256:27ccee0071a0e75d22cb35849b1db43f2ecd3e161041ac1ee9d2352ddf72f065", size = 176828, upload-time = "2025-03-05T20:02:14.585Z" },
    { url = "https://files.pythonhosted.org/packages/51/6b/4545a0d843594f5d0771e86463606a3988b5a09ca5123136f8a76580dd63/websockets-15.0.1-cp312-cp312-macosx_10_13_universal2.whl", hash = "sha256:3e90baa811a5d73f3ca0bcbf32064d663ed81318ab225ee4f427ad4e26e5aff3", size = 175437, upload-time = "2025-03-05T20:02:16.706Z" },
    { url = "https://files.pythonhosted.org/packages/f4/71/809a0f5f6a06522af902e0f2ea2757f71ead94610010cf570ab5c98e99ed/websockets-15.0.1-cp312-cp312-macosx_10_13_x86_64.whl", hash = "sha256:592f1a9fe869c778694f0aa806ba0374e97648ab57936f092fd9d87f8bc03665", size = 173096, upload-time = "2025-03-05T20:02:18.832Z" },
    { url = "https://files.pythonhosted.org/packages/3d/69/1a681dd6f02180916f116894181eab8b2e25b31e484c5d0eae637ec01f7c/websockets-15.0.1-cp312-cp312-macosx_11_0_arm64.whl", hash = "sha256:0701bc3cfcb9164d04a14b149fd74be7347a530ad3bbf15ab2c678a2cd3dd9a2", size = 173332, upload-time = "2025-03-05T20:02:20.187Z" },
    { url = "https://files.pythonhosted.org/packages/a6/02/0073b3952f5bce97eafbb35757f8d0d54812b6174ed8dd952aa08429bcc3/websockets-15.0.1-cp312-cp312-manylinux_2_17_aarch64.manylinux2014_aarch64.whl", hash = "sha256:e8b56bdcdb4505c8078cb6c7157d9811a85790f2f2b3632c7d1462ab5783d215", size = 183152, upload-time = "2025-03-05T20:02:22.286Z" },
    { url = "https://files.pythonhosted.org/packages/74/45/c205c8480eafd114b428284840da0b1be9ffd0e4f87338dc95dc6ff961a1/websockets-15.0.1-cp312-cp312-manylinux_2_5_i686.manylinux1_i686.manylinux_2_17_i686.manylinux2014_i686.whl", hash = "sha256:0af68c55afbd5f07986df82831c7bff04846928ea8d1fd7f30052638788bc9b5", size = 182096, upload-time = "2025-03-05T20:02:24.368Z" },
    { url = "https://files.pythonhosted.org/packages/14/8f/aa61f528fba38578ec553c145857a181384c72b98156f858ca5c8e82d9d3/websockets-15.0.1-cp312-cp312-manylinux_2_5_x86_64.manylinux1_x86_64.manylinux_2_17_x86_64.manylinux2014_x86_64.whl", hash = "sha256:64dee438fed052b52e4f98f76c5790513235efaa1ef7f3f2192c392cd7c91b65", size = 182523, upload-time = "2025-03-05T20:02:25.669Z" },
    { url = "https://files.pythonhosted.org/packages/ec/6d/0267396610add5bc0d0d3e77f546d4cd287200804fe02323797de77dbce9/websockets-15.0.1-cp312-cp312-musllinux_1_2_aarch64.whl", hash = "sha256:d5f6b181bb38171a8ad1d6aa58a67a6aa9d4b38d0f8c5f496b9e42561dfc62fe", size = 182790, upload-time = "2025-03-05T20:02:26.99Z" },
    { url = "https://files.pythonhosted.org/packages/02/05/c68c5adbf679cf610ae2f74a9b871ae84564462955d991178f95a1ddb7dd/websockets-15.0.1-cp312-cp312-musllinux_1_2_i686.whl", hash = "sha256:5d54b09eba2bada6011aea5375542a157637b91029687eb4fdb2dab11059c1b4", size = 182165, upload-time = "2025-03-05T20:02:30.291Z" },
    { url = "https://files.pythonhosted.org/packages/29/93/bb672df7b2f5faac89761cb5fa34f5cec45a4026c383a4b5761c6cea5c16/websockets-15.0.1-cp312-cp312-musllinux_1_2_x86_64.whl", hash = "sha256:3be571a8b5afed347da347bfcf27ba12b069d9d7f42cb8c7028b5e98bbb12597", size = 182160, upload-time = "2025-03-05T20:02:31.634Z" },
    { url = "https://files.pythonhosted.org/packages/ff/83/de1f7709376dc3ca9b7eeb4b9a07b4526b14876b6d372a4dc62312bebee0/websockets-15.0.1-cp312-cp312-win32.whl", hash = "sha256:c338ffa0520bdb12fbc527265235639fb76e7bc7faafbb93f6ba80d9c06578a9", size = 176395, upload-time = "2025-03-05T20:02:33.017Z" },
    { url = "https://files.pythonhosted.org/packages/7d/71/abf2ebc3bbfa40f391ce1428c7168fb20582d0ff57019b69ea20fa698043/websockets-15.0.1-cp312-cp312-win_amd64.whl", hash = "sha256:fcd5cf9e305d7b8338754470cf69cf81f420459dbae8a3b40cee57417f4614a7", size = 176841, upload-time = "2025-03-05T20:02:34.498Z" },
    { url = "https://files.pythonhosted.org/packages/cb/9f/51f0cf64471a9d2b4d0fc6c534f323b664e7095640c34562f5182e5a7195/websockets-15.0.1-cp313-cp313-macosx_10_13_universal2.whl", hash = "sha256:ee443ef070bb3b6ed74514f5efaa37a252af57c90eb33b956d35c8e9c10a1931", size = 175440, upload-time = "2025-03-05T20:02:36.695Z" },
    { url = "https://files.pythonhosted.org/packages/8a/05/aa116ec9943c718905997412c5989f7ed671bc0188ee2ba89520e8765d7b/websockets-15.0.1-cp313-cp313-macosx_10_13_x86_64.whl", hash = "sha256:5a939de6b7b4e18ca683218320fc67ea886038265fd1ed30173f5ce3f8e85675", size = 173098, upload-time = "2025-03-05T20:02:37.985Z" },
    { url = "https://files.pythonhosted.org/packages/ff/0b/33cef55ff24f2d92924923c99926dcce78e7bd922d649467f0eda8368923/websockets-15.0.1-cp313-cp313-macosx_11_0_arm64.whl", hash = "sha256:746ee8dba912cd6fc889a8147168991d50ed70447bf18bcda7039f7d2e3d9151", size = 173329, upload-time = "2025-03-05T20:02:39.298Z" },
    { url = "https://files.pythonhosted.org/packages/31/1d/063b25dcc01faa8fada1469bdf769de3768b7044eac9d41f734fd7b6ad6d/websockets-15.0.1-cp313-cp313-manylinux_2_17_aarch64.manylinux2014_aarch64.whl", hash = "sha256:595b6c3969023ecf9041b2936ac3827e4623bfa3ccf007575f04c5a6aa318c22", size = 183111, upload-time = "2025-03-05T20:02:40.595Z" },
    { url = "https://files.pythonhosted.org/packages/93/53/9a87ee494a51bf63e4ec9241c1ccc4f7c2f45fff85d5bde2ff74fcb68b9e/websockets-15.0.1-cp313-cp313-manylinux_2_5_i686.manylinux1_i686.manylinux_2_17_i686.manylinux2014_i686.whl", hash = "sha256:3c714d2fc58b5ca3e285461a4cc0c9a66bd0e24c5da9911e30158286c9b5be7f", size = 182054, upload-time = "2025-03-05T20:02:41.926Z" },
    { url = "https://files.pythonhosted.org/packages/ff/b2/83a6ddf56cdcbad4e3d841fcc55d6ba7d19aeb89c50f24dd7e859ec0805f/websockets-15.0.1-cp313-cp313-manylinux_2_5_x86_64.manylinux1_x86_64.manylinux_2_17_x86_64.manylinux2014_x86_64.whl", hash = "sha256:0f3c1e2ab208db911594ae5b4f79addeb3501604a165019dd221c0bdcabe4db8", size = 182496, upload-time = "2025-03-05T20:02:43.304Z" },
    { url = "https://files.pythonhosted.org/packages/98/41/e7038944ed0abf34c45aa4635ba28136f06052e08fc2168520bb8b25149f/websockets-15.0.1-cp313-cp313-musllinux_1_2_aarch64.whl", hash = "sha256:229cf1d3ca6c1804400b0a9790dc66528e08a6a1feec0d5040e8b9eb14422375", size = 182829, upload-time = "2025-03-05T20:02:48.812Z" },
    { url = "https://files.pythonhosted.org/packages/e0/17/de15b6158680c7623c6ef0db361da965ab25d813ae54fcfeae2e5b9ef910/websockets-15.0.1-cp313-cp313-musllinux_1_2_i686.whl", hash = "sha256:756c56e867a90fb00177d530dca4b097dd753cde348448a1012ed6c5131f8b7d", size = 182217, upload-time = "2025-03-05T20:02:50.14Z" },
    { url = "https://files.pythonhosted.org/packages/33/2b/1f168cb6041853eef0362fb9554c3824367c5560cbdaad89ac40f8c2edfc/websockets-15.0.1-cp313-cp313-musllinux_1_2_x86_64.whl", hash = "sha256:558d023b3df0bffe50a04e710bc87742de35060580a293c2a984299ed83bc4e4", size = 182195, upload-time = "2025-03-05T20:02:51.561Z" },
    { url = "https://files.pythonhosted.org/packages/86/eb/20b6cdf273913d0ad05a6a14aed4b9a85591c18a987a3d47f20fa13dcc47/websockets-15.0.1-cp313-cp313-win32.whl", hash = "sha256:ba9e56e8ceeeedb2e080147ba85ffcd5cd0711b89576b83784d8605a7df455fa", size = 176393, upload-time = "2025-03-05T20:02:53.814Z" },
    { url = "https://files.pythonhosted.org/packages/1b/6c/c65773d6cab416a64d191d6ee8a8b1c68a09970ea6909d16965d26bfed1e/websockets-15.0.1-cp313-cp313-win_amd64.whl", hash = "sha256:e09473f095a819042ecb2ab9465aee615bd9c2028e4ef7d933600a8401c79561", size = 176837, upload-time = "2025-03-05T20:02:55.237Z" },
    { url = "https://files.pythonhosted.org/packages/fa/a8/5b41e0da817d64113292ab1f8247140aac61cbf6cfd085d6a0fa77f4984f/websockets-15.0.1-py3-none-any.whl", hash = "sha256:f7a866fbc1e97b5c617ee4116daaa09b722101d4a3c170c787450ba409f9736f", size = 169743, upload-time = "2025-03-05T20:03:39.41Z" },
]

[[package]]
name = "werkzeug"
version = "3.1.3"
source = { registry = "https://pypi.org/simple" }
dependencies = [
    { name = "markupsafe" },
]
sdist = { url = "https://files.pythonhosted.org/packages/9f/69/83029f1f6300c5fb2471d621ab06f6ec6b3324685a2ce0f9777fd4a8b71e/werkzeug-3.1.3.tar.gz", hash = "sha256:60723ce945c19328679790e3282cc758aa4a6040e4bb330f53d30fa546d44746", size = 806925, upload-time = "2024-11-08T15:52:18.093Z" }
wheels = [
    { url = "https://files.pythonhosted.org/packages/52/24/ab44c871b0f07f491e5d2ad12c9bd7358e527510618cb1b803a88e986db1/werkzeug-3.1.3-py3-none-any.whl", hash = "sha256:54b78bf3716d19a65be4fceccc0d1d7b89e608834989dfae50ea87564639213e", size = 224498, upload-time = "2024-11-08T15:52:16.132Z" },
]<|MERGE_RESOLUTION|>--- conflicted
+++ resolved
@@ -1422,23 +1422,12 @@
 source = { editable = "." }
 dependencies = [
     { name = "fastapi" },
-<<<<<<< HEAD
     { name = "gymnasium", extra = ["other"] },
-=======
-    { name = "gymnasium" },
-    { name = "numpy" },
-    { name = "plotly" },
->>>>>>> 5236b585
     { name = "pydantic" },
     { name = "pygame" },
     { name = "rich" },
     { name = "stable-baselines3" },
-<<<<<<< HEAD
     { name = "tensorboard" },
-=======
-    { name = "torch" },
-    { name = "tqdm" },
->>>>>>> 5236b585
     { name = "uvicorn", extra = ["standard"] },
     { name = "wandb" },
 ]
@@ -1451,23 +1440,12 @@
 [package.metadata]
 requires-dist = [
     { name = "fastapi", specifier = ">=0.104.0" },
-<<<<<<< HEAD
     { name = "gymnasium", extras = ["other"], specifier = ">=1.2.0" },
-=======
-    { name = "gymnasium", specifier = ">=1.2.0" },
-    { name = "numpy", specifier = ">=1.20.0" },
-    { name = "plotly", specifier = ">=5.0.0" },
->>>>>>> 5236b585
     { name = "pydantic", specifier = ">=2.0.0" },
     { name = "pygame", specifier = ">=2.5.0" },
     { name = "rich", specifier = ">=14.1.0" },
     { name = "stable-baselines3", specifier = ">=2.7.0" },
-<<<<<<< HEAD
     { name = "tensorboard", specifier = ">=2.20.0" },
-=======
-    { name = "torch", specifier = ">=2.0.0" },
-    { name = "tqdm", specifier = ">=4.67.1" },
->>>>>>> 5236b585
     { name = "uvicorn", extras = ["standard"], specifier = ">=0.24.0" },
     { name = "wandb", specifier = ">=0.21.0" },
 ]
