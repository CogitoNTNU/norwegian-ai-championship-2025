--- conflicted
+++ resolved
@@ -223,13 +223,10 @@
 
 
 data_augmented/
-<<<<<<< HEAD
 idun-log.err
 idun-log.txt
 
 data_augmented/
-=======
 
 # MONAI data
-runs/
->>>>>>> 4874e81e
+runs/