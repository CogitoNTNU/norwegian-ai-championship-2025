[project]
name = "emergency-healthcare-rag"
version = "0.1.0"
description = "Emergency Healthcare RAG API"
requires-python = ">=3.11"
dependencies = [
    # API dependencies
    "fastapi>=0.104.0",
    "uvicorn[standard]>=0.24.0",
    "pydantic==2.4.2",
    "loguru>=0.7.0",
    # Core dependencies
    "requests>=2.31.0",
    "numpy",
    "ollama>=0.1.0",
    "httpx>=0.25.0",
    "httpcore>=1.0.0",
    "h11>=0.12.0",
    # Embeddings dependencies
    "sentence-transformers>=2.2.0",
    "faiss-cpu>=1.7.4",
    "torch>=2.0.0",
    "transformers>=4.0.0",
    "tqdm>=4.62.3",
    "PyYAML>=6.0",
    "huggingface-hub>=0.20.3",
    "urllib3>=2.0.0",
    "idna>=3.4",
    "charset-normalizer>=3.1.0",
    "certifi>=2024.7.4",
    "typing-extensions>=4.7.1",
    "filelock>=3.12.2",
    "scipy>=1.10.1",
    "scikit-learn>=1.3.0",
    "joblib>=1.2.0",
    "threadpoolctl>=2.2.0",
    "packaging>=23.0",
    "regex>=2023.10.3",
    "safetensors>=0.4.3",
    "tokenizers>=0.19.1",
    "sympy>=1.12",
    "mpmath>=1.3.0",
    "Pillow>=9.5.0",
    "anyio>=4.0.0",
    "sniffio>=1.3.0",
    "pydantic-core==2.10.1",
    "python-dotenv>=1.0.0",
    "typing-inspection>=0.4.0",
    "annotated-types>=0.6.0",
    "bm25s>=0.2.13",
<<<<<<< HEAD
=======
    "pystemmer>=3.0.0",
    "anthropic>=0.60.0",
    "sentence-transformers>=5.0.0",
]

[dependency-groups]
dev = [
    "pre-commit>=4.2.0",
    "pytest>=8.4.1",
    "pytest-cov>=6.2.1",
>>>>>>> 11e6d1a1
]

[project.scripts]
api = "api:start_server"
validate = "validate:main"
run-rag = "run_rag:main"

[tool.healthcare-rag]
default_embedding = "pubmedbert-base-embeddings"
default_llm = "cogito:8b"

[build-system]
requires = ["hatchling"]
build-backend = "hatchling.build"

[tool.hatch.build.targets.wheel]
packages = ["."]<|MERGE_RESOLUTION|>--- conflicted
+++ resolved
@@ -48,19 +48,9 @@
     "typing-inspection>=0.4.0",
     "annotated-types>=0.6.0",
     "bm25s>=0.2.13",
-<<<<<<< HEAD
-=======
     "pystemmer>=3.0.0",
     "anthropic>=0.60.0",
     "sentence-transformers>=5.0.0",
-]
-
-[dependency-groups]
-dev = [
-    "pre-commit>=4.2.0",
-    "pytest>=8.4.1",
-    "pytest-cov>=6.2.1",
->>>>>>> 11e6d1a1
 ]
 
 [project.scripts]
