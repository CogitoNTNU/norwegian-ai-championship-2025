#!/usr/bin/env python3
"""
Test the RAG pipeline with multiple statements from training data.
"""

import os
<<<<<<< HEAD

# Disable multiprocessing for sentence transformers on macOS
os.environ["TOKENIZERS_PARALLELISM"] = "false"
os.environ["OMP_NUM_THREADS"] = "1"
# Force sentence-transformers to not use multiprocessing
os.environ["SENTENCE_TRANSFORMERS_HOME"] = os.path.join(os.path.dirname(__file__), ".cache", "sentence_transformers")
=======
import platform

# Configure multiprocessing based on platform
if platform.system() == "Darwin":  # macOS
    # Disable multiprocessing for sentence transformers on macOS
    os.environ["TOKENIZERS_PARALLELISM"] = "false"
    os.environ["OMP_NUM_THREADS"] = "10"
else:  # Windows/Linux
    # Enable multiprocessing for better performance
    os.environ["TOKENIZERS_PARALLELISM"] = "true"
    # Let system decide optimal thread count
    if "OMP_NUM_THREADS" not in os.environ:
        import multiprocessing

        os.environ["OMP_NUM_THREADS"] = str(multiprocessing.cpu_count())

# Set custom cache directory for sentence-transformers
os.environ["SENTENCE_TRANSFORMERS_HOME"] = os.path.join(
    os.path.dirname(__file__), ".cache", "sentence_transformers"
)
>>>>>>> 24c56dee

import argparse
import json
import sys
import time
from pathlib import Path
from typing import Dict, List, Tuple

# Add rag-pipeline to path
sys.path.insert(0, os.path.join(os.path.dirname(__file__), "rag-pipeline"))

from rag_pipeline_embeddings import EmbeddingsRAGPipeline


def load_training_statements(n: int) -> List[Tuple[str, Dict]]:
    """Load n statements from training data."""
    data_dir = Path(__file__).parent / "data"
    statements_dir = data_dir / "train" / "statements"
    answers_dir = data_dir / "train" / "answers"

    samples = []
    files = sorted(statements_dir.glob("statement_*.txt"))[:n]

    for stmt_file in files:
        answer_file = answers_dir / f"{stmt_file.stem}.json"

        if answer_file.exists():
            with open(stmt_file, "r") as f:
                statement = f.read().strip()

            with open(answer_file, "r") as f:
                answer = json.load(f)

            samples.append((statement, answer))

    return samples


def main():
    parser = argparse.ArgumentParser(description="Test RAG pipeline with multiple statements")
    parser.add_argument("--n", type=int, default=15, help="Number of statements to test (default: 15)")
    parser.add_argument(
        "--embedding",
        type=str,
        default="pubmedbert-base-embeddings",
        help="Embedding model to use",
    )
    parser.add_argument("--llm", type=str, default="cogito:8b", help="LLM model to use")
    parser.add_argument(
        "--strategy",
        type=str,
        default="default",
        choices=["default", "hyde", "hybrid"],
        help="Retrieval strategy to use (default: default)",
    )
<<<<<<< HEAD
    parser.add_argument("--verbose", action="store_true", help="Show detailed output for each statement")

    args = parser.parse_args()

    # Check if using external LLM
    ollama_host = os.environ.get("OLLAMA_HOST")

    print("🏥 Testing RAG Pipeline")
=======
    parser.add_argument(
        "--verbose", action="store_true", help="Show detailed output for each statement"
    )
    parser.add_argument(
        "--device",
        type=str,
        default="auto",
        choices=["auto", "cpu", "cuda"],
        help="Device to use: auto (default), cpu, or cuda",
    )

    args = parser.parse_args()

    # Check CUDA availability and device selection
    import torch

    cuda_available = torch.cuda.is_available()

    print("[DEBUG] Debug Info:")
    print(f"   PyTorch version: {torch.__version__}")
    print(f"   CUDA available: {cuda_available}")
    if cuda_available:
        print(f"   CUDA version: {torch.version.cuda}")
        print(f"   GPU count: {torch.cuda.device_count()}")
        print(f"   Current GPU: {torch.cuda.get_device_name(0)}")
    print(f"   Platform: {platform.system()}")
    print(f"   Requested device: {args.device}")

    if args.device == "auto":
        if platform.system() == "Darwin":  # macOS
            selected_device = "cpu"
            device_reason = "CPU (macOS default to avoid MPS issues)"
        else:
            selected_device = "cuda" if cuda_available else "cpu"
            device_reason = f"{'CUDA' if cuda_available else 'CPU'} (auto-detected)"
    elif args.device == "cuda":
        if cuda_available:
            selected_device = "cuda"
            device_reason = "CUDA (forced)"
        else:
            print("[WARNING] CUDA requested but not available, falling back to CPU")
            selected_device = "cpu"
            device_reason = "CPU (CUDA not available)"
    else:
        selected_device = "cpu"
        device_reason = "CPU (forced)"

    print("[TESTING] Testing RAG Pipeline")
>>>>>>> 24c56dee
    print("=" * 50)
    print(f"📊 Statements: {args.n}")
    print(f"🧬 Embedding: {args.embedding}")

    if ollama_host:
        print(f"🤖 LLM: External server at {ollama_host}")
        print(f"   (--llm argument '{args.llm}' will be ignored)")
    else:
        print(f"🤖 LLM: {args.llm} (local)")

    print(f"🔍 Strategy: {args.strategy}")
    print(f"[DEVICE] Device: {device_reason}")
    if cuda_available:
        print(
            f"[CUDA] CUDA Info: {torch.cuda.get_device_name(0)} ({torch.cuda.device_count()} GPU(s))"
        )
    print()

    # Load statements
    print(f"📂 Loading {args.n} statements...")
    samples = load_training_statements(args.n)

    if not samples:
        print("❌ No statements found!")
        return 1

    # Initialize pipeline
    print("\n⚙️  Initializing pipeline...")
    start_init = time.time()

    pipeline = EmbeddingsRAGPipeline(
        embedding_model=args.embedding,
        llm_model=args.llm,
        top_k_retrieval=5,
        retrieval_strategy=args.strategy,
        device=selected_device,
    )

    # Check what device the embedding model is actually using
    actual_device = pipeline.document_store.embedding_model.device
    print(f"[DEVICE] Embedding model using: {actual_device}")

    # Setup
    rag_dir = Path(__file__).parent
    pipeline.setup(str(rag_dir / "data" / "topics"), str(rag_dir / "data" / "topics.json"))

    init_time = time.time() - start_init
    print(f"✅ Pipeline ready in {init_time:.1f}s")

    # Test statements
    print(f"\n🔍 Testing {len(samples)} statements...\n")

    correct_binary = 0
    correct_topic = 0
    correct_both = 0
    total_time = 0

    for i, (statement, true_answer) in enumerate(samples):
        start_pred = time.time()

        try:
            # Make prediction
            pred_binary, pred_topic = pipeline.predict(statement)
            pred_time = time.time() - start_pred
            total_time += pred_time

            # Check correctness
            is_binary_correct = pred_binary == true_answer["statement_is_true"]
            is_topic_correct = pred_topic == true_answer["statement_topic"]

            if is_binary_correct:
                correct_binary += 1
            if is_topic_correct:
                correct_topic += 1
            if is_binary_correct and is_topic_correct:
                correct_both += 1

            # Display results
            if args.verbose:
                print(f"Statement {i + 1}:")
                print(f"  '{statement[:80]}...'")
                print(
                    f"  Binary: {pred_binary} (true: {true_answer['statement_is_true']}) {'✓' if is_binary_correct else '✗'}"
                )
                print(
                    f"  Topic:  {pred_topic} (true: {true_answer['statement_topic']}) {'✓' if is_topic_correct else '✗'}"
                )
                print(f"  Time:   {pred_time:.2f}s")
                print()
            else:
                status = (
                    "✓✓"
                    if is_binary_correct and is_topic_correct
                    else "✓✗"
                    if is_binary_correct
                    else "✗✓"
                    if is_topic_correct
                    else "✗✗"
                )
                print(
                    f"[{i + 1:3d}/{len(samples)}] {status} Binary: {pred_binary}/{true_answer['statement_is_true']}, Topic: {pred_topic:3d}/{true_answer['statement_topic']:3d} ({pred_time:.1f}s)"
                )

        except Exception as e:
            print(f"[{i + 1:3d}/{len(samples)}] ❌ Error: {str(e)[:50]}...")

    # Summary
    n = len(samples)
    avg_time = total_time / n if n > 0 else 0
    total_score = (correct_binary + correct_topic) / (2 * n) if n > 0 else 0

    print(f"\n{'=' * 50}")
    print("📊 RESULTS SUMMARY")
    print(f"{'=' * 50}")
    print(f"Binary Accuracy:    {correct_binary}/{n} ({correct_binary / n * 100:.1f}%)")
    print(f"Topic Accuracy:     {correct_topic}/{n} ({correct_topic / n * 100:.1f}%)")
    print(f"Combined Accuracy:  ({correct_binary} + {correct_topic}) / {2 * n} = {total_score:.1%}")
    print(f"Average Time:       {avg_time:.2f}s per statement")
    print(f"Total Time:         {total_time:.1f}s")

    return 0


if __name__ == "__main__":
    sys.exit(main())<|MERGE_RESOLUTION|>--- conflicted
+++ resolved
@@ -4,21 +4,13 @@
 """
 
 import os
-<<<<<<< HEAD
-
-# Disable multiprocessing for sentence transformers on macOS
-os.environ["TOKENIZERS_PARALLELISM"] = "false"
-os.environ["OMP_NUM_THREADS"] = "1"
-# Force sentence-transformers to not use multiprocessing
-os.environ["SENTENCE_TRANSFORMERS_HOME"] = os.path.join(os.path.dirname(__file__), ".cache", "sentence_transformers")
-=======
 import platform
 
 # Configure multiprocessing based on platform
 if platform.system() == "Darwin":  # macOS
     # Disable multiprocessing for sentence transformers on macOS
     os.environ["TOKENIZERS_PARALLELISM"] = "false"
-    os.environ["OMP_NUM_THREADS"] = "10"
+    os.environ["OMP_NUM_THREADS"] = "1"  # Using 1 for macOS to avoid issues
 else:  # Windows/Linux
     # Enable multiprocessing for better performance
     os.environ["TOKENIZERS_PARALLELISM"] = "true"
@@ -29,10 +21,7 @@
         os.environ["OMP_NUM_THREADS"] = str(multiprocessing.cpu_count())
 
 # Set custom cache directory for sentence-transformers
-os.environ["SENTENCE_TRANSFORMERS_HOME"] = os.path.join(
-    os.path.dirname(__file__), ".cache", "sentence_transformers"
-)
->>>>>>> 24c56dee
+os.environ["SENTENCE_TRANSFORMERS_HOME"] = os.path.join(os.path.dirname(__file__), ".cache", "sentence_transformers")
 
 import argparse
 import json
@@ -88,19 +77,7 @@
         choices=["default", "hyde", "hybrid"],
         help="Retrieval strategy to use (default: default)",
     )
-<<<<<<< HEAD
     parser.add_argument("--verbose", action="store_true", help="Show detailed output for each statement")
-
-    args = parser.parse_args()
-
-    # Check if using external LLM
-    ollama_host = os.environ.get("OLLAMA_HOST")
-
-    print("🏥 Testing RAG Pipeline")
-=======
-    parser.add_argument(
-        "--verbose", action="store_true", help="Show detailed output for each statement"
-    )
     parser.add_argument(
         "--device",
         type=str,
@@ -110,6 +87,9 @@
     )
 
     args = parser.parse_args()
+
+    # Check if using external LLM
+    ollama_host = os.environ.get("OLLAMA_HOST")
 
     # Check CUDA availability and device selection
     import torch
@@ -146,7 +126,6 @@
         device_reason = "CPU (forced)"
 
     print("[TESTING] Testing RAG Pipeline")
->>>>>>> 24c56dee
     print("=" * 50)
     print(f"📊 Statements: {args.n}")
     print(f"🧬 Embedding: {args.embedding}")
@@ -160,9 +139,7 @@
     print(f"🔍 Strategy: {args.strategy}")
     print(f"[DEVICE] Device: {device_reason}")
     if cuda_available:
-        print(
-            f"[CUDA] CUDA Info: {torch.cuda.get_device_name(0)} ({torch.cuda.device_count()} GPU(s))"
-        )
+        print(f"[CUDA] CUDA Info: {torch.cuda.get_device_name(0)} ({torch.cuda.device_count()} GPU(s))")
     print()
 
     # Load statements
