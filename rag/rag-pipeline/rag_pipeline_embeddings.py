"""RAG Pipeline using configurable embedding models."""

from typing import Tuple

from document_store_embeddings import EmbeddingsDocumentStore
from llm_client import LocalLLMClient
from retrieval_strategies import DefaultRetrieval, HybridRetrieval, HyDERetrieval


class EmbeddingsRAGPipeline:
    """RAG Pipeline with configurable embedding models."""

    def __init__(
        self,
        embedding_model: str = "all-MiniLM-L6-v2",
        llm_model: str = "qwen3:8b",
        top_k_retrieval: int = 5,
        retrieval_strategy: str = "default",
        device: str = None,
    ):
        """
        Initialize RAG pipeline with specified embedding model.

        Args:
            embedding_model: Model name from embeddings registry
            llm_model: Local LLM model name
            top_k_retrieval: Number of relevant chunks to retrieve
            retrieval_strategy: Strategy to use for retrieval ("default" or "hyde")
            device: Device to use for embeddings (cuda/cpu/auto)
        """
<<<<<<< HEAD
        self.document_store = EmbeddingsDocumentStore(embedding_model)
        # Check for OLLAMA_HOST environment variable
        import os

        ollama_host = os.environ.get("OLLAMA_HOST")
        self.llm_client = LocalLLMClient(llm_model, base_url=ollama_host)
=======
        self.document_store = EmbeddingsDocumentStore(embedding_model, device=device)
        self.llm_client = LocalLLMClient(llm_model)
>>>>>>> 24c56dee
        self.top_k = top_k_retrieval
        self.embedding_model = embedding_model

        # Set up retrieval strategy
        if retrieval_strategy == "hyde":
            self.retrieval_strategy = HyDERetrieval(self.llm_client)
        elif retrieval_strategy == "hybrid":
            self.retrieval_strategy = HybridRetrieval(alpha=0.5)
        else:
            self.retrieval_strategy = DefaultRetrieval()

    def setup(self, topics_dir: str, topics_json: str, index_path: str | None = None) -> None:
        """
        Set up the RAG pipeline by loading documents and building index.

        Args:
            topics_dir: Path to medical topics directory
            topics_json: Path to topics mapping JSON
            index_path: Path to save/load pre-built index (optional)
        """
        print(f"Setting up RAG pipeline with {self.embedding_model}...")

        # Ensure LLM model is available
        print("Checking LLM availability...")
        self.llm_client.ensure_model_available()
        print(f"[OK] LLM {self.llm_client.model_name} is available")

        # Load documents (shared across models)
        print("Loading medical documents...")
        self.document_store.load_medical_documents(topics_dir, topics_json)

        # Build or load index (model-specific)
        print("Building/loading embeddings index...")
        self.document_store.build_index()

        print("RAG pipeline ready!")

    def predict(self, statement: str) -> Tuple[int, int]:
        """
        Make prediction for a medical statement.

        Args:
            statement: Medical statement to classify

        Returns:
            Tuple of (statement_is_true, statement_topic)
        """
        try:
            print(f"[RAG] Starting retrieval for: {statement[:50]}...")
            # Step 1: Retrieve relevant context using the strategy
            relevant_chunks = self.retrieval_strategy.retrieve(statement, self.document_store, k=self.top_k)
            print(f"[RAG] Retrieved {len(relevant_chunks)} chunks")

            # Step 2: Build context from retrieved chunks
            context = self._build_context(relevant_chunks)
            print(f"[RAG] Built context of length: {len(context)}")

            # Step 3: Use LLM to classify with context
            # Also pass the most likely topics based on retrieval
            likely_topics = self._get_likely_topics(relevant_chunks)
            print(f"[RAG] Calling LLM with {len(likely_topics)} likely topics...")
            statement_is_true, statement_topic = self.llm_client.classify_statement(statement, context, likely_topics)
            print(f"[RAG] LLM returned: is_true={statement_is_true}, topic={statement_topic}")

            return statement_is_true, statement_topic
        except Exception as e:
            print(f"[RAG] Error in predict: {e}")
            import traceback

            traceback.print_exc()
            raise

    def _build_context(self, relevant_chunks: list) -> str:
        """Build context string from retrieved chunks."""
        if not relevant_chunks:
            return "No relevant medical context found."

        context_pieces = []
        seen_topics = set()
        topic_counts = {}

        # Build context and track topics
        for chunk_data in relevant_chunks:
            chunk = chunk_data["chunk"]
            metadata = chunk_data["metadata"]
            topic_name = metadata["topic_name"]
            topic_id = metadata["topic_id"]
            score = chunk_data["score"]

            # Track topic occurrences for classification
            topic_counts[topic_id] = topic_counts.get(topic_id, 0) + score

            # Add topic diversity - include chunks from different topics
            if topic_name not in seen_topics or len(context_pieces) < 3:
                context_pieces.append(f"[{topic_name}] {chunk}")
                seen_topics.add(topic_name)

            # Limit total context length for speed
            if len("\n\n".join(context_pieces)) > 1500:
                break

        # Store most likely topic for potential use
        if topic_counts:
            self._most_likely_topic = max(topic_counts.items(), key=lambda x: x[1])[0]
        else:
            self._most_likely_topic = 0

        return "\n\n".join(context_pieces)

    def _get_likely_topics(self, relevant_chunks: list) -> list:
        """Get most likely topics based on retrieval scores."""
        topic_scores = {}

        for chunk_data in relevant_chunks:
            metadata = chunk_data["metadata"]
            topic_id = metadata["topic_id"]
            topic_name = metadata["topic_name"]
            score = chunk_data["score"]

            if topic_id not in topic_scores:
                topic_scores[topic_id] = {"name": topic_name, "score": 0}
            topic_scores[topic_id]["score"] += score

        # Sort by score and return top topics
<<<<<<< HEAD
        sorted_topics = sorted(topic_scores.items(), key=lambda x: x[1]["score"], reverse=True)[
=======
        sorted_topics = sorted(
            topic_scores.items(), key=lambda x: x[1]["score"], reverse=True
        )[
>>>>>>> 24c56dee
            :5
        ]  # Top 5 most likely topics

        return [(tid, tdata["name"]) for tid, tdata in sorted_topics]

    def evaluate_on_training_data(
        self,
        training_statements_dir: str,
        training_answers_dir: str,
        max_samples: int = 10,
    ) -> dict:
        """
        Evaluate pipeline on training data for debugging.

        Args:
            training_statements_dir: Directory with statement files
            training_answers_dir: Directory with answer files
            max_samples: Maximum number of samples to evaluate

        Returns:
            Dictionary with evaluation metrics
        """
        import json
        from pathlib import Path

        statements_path = Path(training_statements_dir)
        answers_path = Path(training_answers_dir)

        correct_binary = 0
        correct_topic = 0
        correct_both = 0
        total = 0

        statement_files = sorted(list(statements_path.glob("statement_*.txt")))[:max_samples]

        print(f"Evaluating {self.embedding_model} on {len(statement_files)} samples...")

        for statement_file in statement_files:
            # Get corresponding answer file
            statement_id = statement_file.stem  # e.g., "statement_0001"
            answer_file = answers_path / f"{statement_id}.json"

            if not answer_file.exists():
                continue

            # Load statement and answer
            with open(statement_file, "r") as f:
                statement = f.read().strip()

            with open(answer_file, "r") as f:
                true_answer = json.load(f)

            # Make prediction
            try:
                pred_binary, pred_topic = self.predict(statement)

                # Check accuracy
                if pred_binary == true_answer["statement_is_true"]:
                    correct_binary += 1

                if pred_topic == true_answer["statement_topic"]:
                    correct_topic += 1

                if pred_binary == true_answer["statement_is_true"] and pred_topic == true_answer["statement_topic"]:
                    correct_both += 1

                total += 1

                print(
                    f"{statement_id}: Binary {pred_binary}={true_answer['statement_is_true']} "
                    f"Topic {pred_topic}={true_answer['statement_topic']}"
                )

            except Exception as e:
                print(f"Error processing {statement_file}: {e}")

        if total == 0:
            return {"error": "No samples processed"}

        return {
            "model": self.embedding_model,
            "total_samples": total,
            "binary_accuracy": correct_binary / total,
            "topic_accuracy": correct_topic / total,
            "both_accuracy": correct_both / total,
            "correct_binary": correct_binary,
            "correct_topic": correct_topic,
            "correct_both": correct_both,
        }

    def get_model_info(self) -> dict:
        """Get information about the current configuration."""
        return {
            "embedding_model": self.embedding_model,
            "llm_model": self.llm_client.model_name,
            "top_k": self.top_k,
            **self.document_store.get_model_info(),
        }<|MERGE_RESOLUTION|>--- conflicted
+++ resolved
@@ -28,17 +28,12 @@
             retrieval_strategy: Strategy to use for retrieval ("default" or "hyde")
             device: Device to use for embeddings (cuda/cpu/auto)
         """
-<<<<<<< HEAD
-        self.document_store = EmbeddingsDocumentStore(embedding_model)
+        self.document_store = EmbeddingsDocumentStore(embedding_model, device=device)
         # Check for OLLAMA_HOST environment variable
         import os
 
         ollama_host = os.environ.get("OLLAMA_HOST")
         self.llm_client = LocalLLMClient(llm_model, base_url=ollama_host)
-=======
-        self.document_store = EmbeddingsDocumentStore(embedding_model, device=device)
-        self.llm_client = LocalLLMClient(llm_model)
->>>>>>> 24c56dee
         self.top_k = top_k_retrieval
         self.embedding_model = embedding_model
 
@@ -163,13 +158,7 @@
             topic_scores[topic_id]["score"] += score
 
         # Sort by score and return top topics
-<<<<<<< HEAD
         sorted_topics = sorted(topic_scores.items(), key=lambda x: x[1]["score"], reverse=True)[
-=======
-        sorted_topics = sorted(
-            topic_scores.items(), key=lambda x: x[1]["score"], reverse=True
-        )[
->>>>>>> 24c56dee
             :5
         ]  # Top 5 most likely topics
 
