# ML Operations
<<<<<<< HEAD
WANDB_API_KEY=<322fddbf7912adefb6bc85d1bfd7330515e2c042>
=======
WANDB_API_KEY=<your_wandb_api_key>

# API Evaluation Configuration
# Your competition token from the Norwegian AI Championship
EVAL_API_TOKEN=your-token-here

# =============================================================================
# SERVICE ENDPOINTS (for validation)
# =============================================================================
EMERGENCY_HEALTHCARE_SERVICE_URL=http://0.0.0.0:8000
TUMOR_SEGMENTATION_SERVICE_URL=http://0.0.0.0:9051
RACE_CAR_SERVICE_URL=http://0.0.0.0:9052

# =============================================================================
# OPTIONAL: Override default ports (uncomment to use)
# =============================================================================
# HOST=0.0.0.0
# PORT=8000    # For emergency healthcare (default: 8000)
# PORT=9051    # For tumor segmentation (default: 9051)
# PORT=9052    # For race car (default: 9052)
>>>>>>> 9c8f9044
<|MERGE_RESOLUTION|>--- conflicted
+++ resolved
@@ -1,7 +1,4 @@
 # ML Operations
-<<<<<<< HEAD
-WANDB_API_KEY=<322fddbf7912adefb6bc85d1bfd7330515e2c042>
-=======
 WANDB_API_KEY=<your_wandb_api_key>
 
 # API Evaluation Configuration
@@ -21,5 +18,4 @@
 # HOST=0.0.0.0
 # PORT=8000    # For emergency healthcare (default: 8000)
 # PORT=9051    # For tumor segmentation (default: 9051)
-# PORT=9052    # For race car (default: 9052)
->>>>>>> 9c8f9044
+# PORT=9052    # For race car (default: 9052)