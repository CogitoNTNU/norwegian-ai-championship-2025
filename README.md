# Norwegian AI Championship 2025

This repository contains solutions for the Norwegian AI Championship 2025 multi-task competition, featuring three exciting AI challenges:

1. **Emergency Healthcare RAG** - Medical statement verification using Retrieval-Augmented Generation
1. **Tumor Segmentation** - Medical image segmentation for tumor detection
1. **Race Car Control** - AI-powered autonomous race car control

## 🔎 5 questions to have on repeat

- What is the fastest experiment I can run right now to learn the most?
- What's the simplest model that gets me 70% there?
- Where could I be overfitting without noticing?
- Can I visualize the error? (Wrong classification, wrong mask, off-center detection?)
- Am I using all available metadata (e.g., timestamps, IDs, contextual hints)?

## 🛠️ Prerequisites

- **Git**: Ensure that git is installed on your machine. [Download Git](https://git-scm.com/downloads)
- **Python 3.11**: Required for the project. [Download Python](https://www.python.org/downloads/)
- **UV**: Used for managing Python environments. [Install UV](https://docs.astral.sh/uv/getting-started/installation/)
- **Docker** (optional): For DevContainer development. [Download Docker](https://www.docker.com/products/docker-desktop)

## ⚙️ Getting Started

1. **Clone the repository:**

   ```bash
   git clone https://github.com/CogitoNTNU/norwegian-ai-championship-2025.git
   cd norwegian-ai-championship-2025
   ```

1. **Set up environment variables:**

   ```bash
   cp .env.example .env
   # Edit .env with your competition token and other settings
   ```

1. **Install pre-commit hooks (optional for development):**

   ```bash
   cd rag # segmentation or race-car
   uv run pre-commit install
   ```

<<<<<<< HEAD
   Can also do this manually by running:

   ```bash
   uv run pre-commit run --all-files
   ```

## 🏗️ Project Structure
=======
## 🏗️ Repository Structure

Each task is now organized as an independent project with its own dependencies and configuration:
>>>>>>> 363c552d

1. Copy the `.env.example` file to `.env` and fill in the required environment variables:

```
norwegian-ai-championship-2025/
<<<<<<< HEAD
├── src/
│   ├── shared/
│   │   ├── api.py                   # 🎯 UNIFIED API FOR ALL TASKS
│   │   └── validation/
│   │       ├── utils.py             # Shared validation utilities │   │       ├── rag_validate.py      # RAG validation logic
│   │       ├── segmentation_validate.py # Segmentation validation logic
│   │       └── racecar_validate.py  # Race car validation logic
│   ├── rag/                         # Emergency Healthcare RAG
│   │   ├── validate.py              # Validation wrapper
│   │   ├── example.py, model.py     # Task-specific files
│   │   ├── pyproject.toml           # Task configuration
│   │   └── data/, rag-pipeline/     # Task assets
│   ├── segmentation/                # Tumor Segmentation
│   │   ├── validate.py              # Validation wrapper
│   │   ├── dtos.py, example.py      # Task-specific files
│   │   ├── pyproject.toml           # Task configuration
│   │   └── utilities/               # Task utilities
│   └── race-car/                    # Race Car Control
│       ├── validate.py              # Validation wrapper
│       ├── dtos.py, example.py      # Task-specific files
│       ├── pyproject.toml           # Task configuration
│       └── src/, public/            # Game assets
├── .env.example                     # Environment variables template
├── pyproject.toml                   # Project dependencies
└── README.md                        # This file
```

> > > > > > > 9c8f9044d787ce69f23accb8bec85d7827a2d808

## 🚀 Unified API

The unified API serves all tasks from a single endpoint:
=======
├── rag/                         # Emergency Healthcare RAG
│   ├── api.py                   # FastAPI application
│   ├── model.py                 # BM25s RAG model implementation
│   ├── validate.py              # Competition validation
│   ├── example.py               # Example/starter code
│   ├── utils.py                 # Utility functions
│   ├── pyproject.toml           # Task dependencies & config
│   ├── uv.lock                  # Dependency lock file
│   ├── data/                    # RAG-specific data
│   ├── cache/                   # Model cache
│   ├── results/                 # Evaluation results
│   └── rag-evaluation/          # Evaluation framework
├── segmentation/                # Tumor Segmentation
│   ├── api.py                   # FastAPI application
│   ├── example.py               # Prediction functions
│   ├── validate.py              # Competition validation
│   ├── dtos.py                  # Data transfer objects
│   ├── utils.py                 # Utility functions
│   ├── tumor_dataset.py         # Dataset handling
│   ├── pyproject.toml           # Task dependencies & config
│   ├── uv.lock                  # Dependency lock file
│   ├── utilities/               # Task-specific utilities
│   └── docs/                    # Documentation
├── race-car/                    # Race Car Control
│   ├── api.py                   # FastAPI application
│   ├── example.py               # Prediction functions
│   ├── validate.py              # Competition validation
│   ├── dtos.py                  # Data transfer objects
│   ├── test_endpoint.py         # Endpoint testing
│   ├── pyproject.toml           # Task dependencies & config
│   ├── uv.lock                  # Dependency lock file
│   ├── src/                     # Game engine
│   └── public/                  # Static assets
├── data/                        # Shared data resources
├── DM-i-AI-2025/               # Reference implementations
├── docs/                        # Project documentation
├── experiments/                 # Experimental code
├── .env.example                 # Environment variables template
├── .pre-commit-config.yaml      # Pre-commit hooks configuration
└── README.md                    # This file
```

## 🚀 Running Individual Tasks

Each task is completely independent. Navigate to the task folder and run:

### Emergency Healthcare RAG 🏥
>>>>>>> 363c552d

```bash
cd rag/
uv sync                          # Install dependencies
uv run api                       # Start server on port 8000
```

**Features:**

- BM25s-powered retrieval system
- Medical statement classification
- Topic identification (115+ topics)
- Mistral 7B-Instruct integration
- Auto port cleanup and logging

### Tumor Segmentation 🔬

```bash
cd segmentation/
uv sync                          # Install dependencies  
uv run api                       # Start server on port 9051
```

**Features:**

- Medical image processing
- Tumor detection and segmentation
- Base64 image handling
- PyTorch/scikit-learn support
- Auto port cleanup and logging

### Race Car Control 🏎️

```bash
cd race-car/
uv sync                          # Install dependencies
uv run api                       # Start server on port 9052
```

**Features:**

- Real-time game state processing
- Action prediction (ACCELERATE, STEER_LEFT, etc.)
- Pygame-based simulation
- Sensor data integration
- Auto port cleanup and logging

## 🎯 API Endpoints

Each task follows the same pattern:

- `GET /` - Service information and status
- `GET /api` - API details, version, and uptime
- `POST /predict` - Main prediction endpoint

### Example API Usage

```bash
# Emergency Healthcare RAG
curl -X POST "http://localhost:8000/predict" \
     -H "Content-Type: application/json" \
     -d '{"statement": "Aspirin is used to treat heart attacks"}'

# Tumor Segmentation
curl -X POST "http://localhost:9051/predict" \
     -H "Content-Type: application/json" \
     -d '{"img": "base64_encoded_image_data"}'

# Race Car Control
curl -X POST "http://localhost:9052/predict" \
     -H "Content-Type: application/json" \
     -d '{"did_crash": false, "elapsed_time_ms": 1000, ...}'
```

## 🛠️ Development Workflow

1. **Choose your task** and navigate to the corresponding directory:

   ```bash
   cd rag/  # or segmentation/ or race-car/
   ```

1. **Install dependencies**:

   ```bash
   uv sync
   ```

1. **Customize your prediction logic**:

   - **Emergency Healthcare RAG**: Edit `model.py` for your RAG implementation
   - **Tumor Segmentation**: Edit `example.py` → `predict_tumor_segmentation()`
   - **Race Car Control**: Edit `example.py` → `predict_race_car_action()`

1. **Test locally**:

   ```bash
   uv run api                      # Start with auto port cleanup and logging
   ```

   Or for development with hot reload:

   ```bash
   uv run uvicorn api:app --host 0.0.0.0 --port [PORT] --reload
   ```

1. **Validate with competition**:

   ```bash
   uv run validate                    # Submit validation
   uv run check-status <uuid>         # Check status
   uv run validate --wait             # Submit and wait
   ```

## 🏆 Competition Validation

Each task directory has its own validation script that connects to the competition system:

### Using Built-in Validation Scripts

```bash
# Emergency Healthcare RAG
cd rag/ && uv run validate

# Tumor Segmentation  
cd segmentation/ && uv run validate

# Race Car Control
cd race-car/ && uv run validate
```

### Manual Competition Validation

Once your API is running locally, validate it with the competition system:

```bash
# Set your environment variables
export EVAL_API_TOKEN="your-token-here"

# For Emergency Healthcare RAG
export SERVICE_URL="http://0.0.0.0:8000"
curl https://cases.ainm.no/api/v1/usecases/emergency-healthcare-rag/validate/queue \
     -X POST --header "x-token: $EVAL_API_TOKEN" \
     --data "{\"url\": \"$SERVICE_URL/predict\"}"

# For Tumor Segmentation
export SERVICE_URL="http://0.0.0.0:9051"
curl https://cases.ainm.no/api/v1/usecases/tumor-segmentation/validate/queue \
     -X POST --header "x-token: $EVAL_API_TOKEN" \
     --data "{\"url\": \"$SERVICE_URL/predict\"}"

# For Race Car Control
export SERVICE_URL="http://0.0.0.0:9052"
curl https://cases.ainm.no/api/v1/usecases/race-car/validate/queue \
     -X POST --header "x-token: $EVAL_API_TOKEN" \
     --data "{\"url\": \"$SERVICE_URL/predict\"}"
```

## 🌐 External Validation with Pinggy Tunnels

For proper validation against the Norwegian AI Championship competition server, expose your local API via Pinggy tunnels:

### 1. Start Your Local Server

From any task directory:

```bash
cd rag/          # or segmentation/ or race-car/
uv run api       # Starts server with auto port cleanup
```

### 2. Monitor Server Logs

In the same directory, follow the logs in real-time:

```bash
tail -f logs/api.log
```

### 3. Create Pinggy Tunnel (New Terminal)

Expose your local server to the internet:

```bash
# For Emergency Healthcare RAG (port 8000)
ssh -p 443 -R0:localhost:8000 free.pinggy.io

# For Tumor Segmentation (port 9051)
ssh -p 443 -R0:localhost:9051 free.pinggy.io

# For Race Car Control (port 9052)
ssh -p 443 -R0:localhost:9052 free.pinggy.io
```

### 4. Submit to Competition Website

1. Go to [https://cases.ainm.no/](https://cases.ainm.no/)
1. Navigate to your task (Emergency Healthcare RAG, Tumor Segmentation, or Race Car)
1. Paste your Pinggy HTTPS URL (e.g., `https://rnxtd-....a.free.pinggy.link/predict`)
1. Enter your competition token
1. Submit the evaluation request

### 5. Monitor Results

- Watch the real-time logs: `tail -f logs/api.log`
- Check the competition scoreboard for results
- Keep both the server and tunnel running during validation

## 📦 Managing Dependencies with UV

Each task manages its own dependencies independently. Here's a comprehensive guide:

### Adding Dependencies

```bash
# Navigate to your task directory first
cd rag/  # or segmentation/ or race-car/

# Add a production dependency
uv add pandas

# Add multiple dependencies at once
uv add numpy scipy matplotlib

# Add a development dependency (for testing, linting, etc.)
uv add --dev pytest black ruff

# Add a dependency with a specific version
uv add "torch>=2.0.0"

# Add from a specific index or with extras
uv add "fastapi[standard]>=0.104.0"
```

### Removing Dependencies

```bash
# Remove a dependency
uv remove pandas

# Remove a development dependency
uv remove --dev pytest
```

### Installing Dependencies

```bash
# Install all dependencies (after cloning or when lock file changes)
uv sync

# Install only production dependencies (skip dev dependencies)
uv sync --no-dev

# Force reinstall all dependencies
uv sync --reinstall
```

### Running Commands

```bash
# Run a command in the virtual environment
uv run python main.py

# Run a script defined in pyproject.toml
uv run validate

# Run with specific arguments
uv run uvicorn api:app --host 0.0.0.0 --port 8000 --reload

# Activate the shell (alternative to running individual commands)
uv shell

# Run pre-commit hooks
uv run pre-commit run --all-files
```

### Updating Dependencies

```bash
# Update all dependencies to latest compatible versions
uv lock --upgrade

# Then sync to install the updated versions
uv sync

# Update a specific dependency
uv add "pandas@latest"
```

> **Note**: All dependency changes are automatically reflected in `pyproject.toml` and `uv.lock`. You don't need to manually edit these files.

## 🌟 Benefits of New Structure

✅ **Independent Development**: Work on one task without affecting others\
✅ **Isolated Dependencies**: Each task has its own requirements and versions\
✅ **Simple Deployment**: Just `uv sync` and run the task you need\
✅ **Clean Separation**: No more shared complexity or conflicts\
✅ **Easy Submission**: Each task can be submitted independently\
✅ **Faster Setup**: Only install dependencies for the task you're working on\
✅ **Better Testing**: Test each task in isolation\
✅ **Flexible Deployment**: Deploy tasks on different servers/containers

## 🔄 Migration Notes

**What Changed:**

- **No more centralized API**: Each task runs independently on its own port
- **No more shared dependencies**: Each task manages its own `pyproject.toml` and `uv.lock`
- **Individual validation**: Run validation from within each task folder
- **Simplified workflow**: `cd task/ && uv sync && uv run uvicorn api:app`
- **Independent deployment**: Each task can be deployed separately

**Migration Steps:**

1. Navigate to your specific task directory (`rag/`, `segmentation/`, or `race-car/`)
1. Run `uv sync` to install task-specific dependencies
1. Your existing code should work with minimal changes
1. Use the new individual APIs instead of the unified API

## 📖 Generate Documentation Site

To build and preview the documentation site locally:

```bash
uv run mkdocs build
uv run mkdocs serve
```

This will build the documentation and start a local server at [http://127.0.0.1:8000/](http://127.0.0.1:8000/) where you can browse the docs and API reference.

## 📚 Documentation & Resources

- [Previous Experiences and Strengths](docs/previous-experiences.md)
- [Competition Guidelines](https://cases.ainm.no/)
- [UV Documentation](https://docs.astral.sh/uv/)
- [FastAPI Documentation](https://fastapi.tiangolo.com/)
- [Pre-commit Documentation](https://pre-commit.com/)
- [PyTorch Documentation](https://pytorch.org/docs/)

## 🤝 Contributing

1. Choose the task you want to work on
1. Navigate to the task directory (`cd rag/` or `cd segmentation/` or `cd race-car/`)
1. Install dependencies (`uv sync`)
1. Make your changes
1. Test locally (`uv run api` or `uv run uvicorn api:app --reload`)
1. Validate with competition (`uv run validate`)
1. Commit and push your changes

## 📞 Support

If you encounter any issues:

1. Check the task-specific README in each directory
1. Ensure all dependencies are installed (`uv sync`)
1. Verify your API is running on the correct port
1. Check the logs for detailed error messages
1. Refer to the DM-i-AI-2025 reference implementations<|MERGE_RESOLUTION|>--- conflicted
+++ resolved
@@ -44,58 +44,14 @@
    uv run pre-commit install
    ```
 
-<<<<<<< HEAD
-   Can also do this manually by running:
-
-   ```bash
-   uv run pre-commit run --all-files
-   ```
-
-## 🏗️ Project Structure
-=======
 ## 🏗️ Repository Structure
 
 Each task is now organized as an independent project with its own dependencies and configuration:
->>>>>>> 363c552d
 
 1. Copy the `.env.example` file to `.env` and fill in the required environment variables:
 
 ```
 norwegian-ai-championship-2025/
-<<<<<<< HEAD
-├── src/
-│   ├── shared/
-│   │   ├── api.py                   # 🎯 UNIFIED API FOR ALL TASKS
-│   │   └── validation/
-│   │       ├── utils.py             # Shared validation utilities │   │       ├── rag_validate.py      # RAG validation logic
-│   │       ├── segmentation_validate.py # Segmentation validation logic
-│   │       └── racecar_validate.py  # Race car validation logic
-│   ├── rag/                         # Emergency Healthcare RAG
-│   │   ├── validate.py              # Validation wrapper
-│   │   ├── example.py, model.py     # Task-specific files
-│   │   ├── pyproject.toml           # Task configuration
-│   │   └── data/, rag-pipeline/     # Task assets
-│   ├── segmentation/                # Tumor Segmentation
-│   │   ├── validate.py              # Validation wrapper
-│   │   ├── dtos.py, example.py      # Task-specific files
-│   │   ├── pyproject.toml           # Task configuration
-│   │   └── utilities/               # Task utilities
-│   └── race-car/                    # Race Car Control
-│       ├── validate.py              # Validation wrapper
-│       ├── dtos.py, example.py      # Task-specific files
-│       ├── pyproject.toml           # Task configuration
-│       └── src/, public/            # Game assets
-├── .env.example                     # Environment variables template
-├── pyproject.toml                   # Project dependencies
-└── README.md                        # This file
-```
-
-> > > > > > > 9c8f9044d787ce69f23accb8bec85d7827a2d808
-
-## 🚀 Unified API
-
-The unified API serves all tasks from a single endpoint:
-=======
 ├── rag/                         # Emergency Healthcare RAG
 │   ├── api.py                   # FastAPI application
 │   ├── model.py                 # BM25s RAG model implementation
@@ -143,7 +99,6 @@
 Each task is completely independent. Navigate to the task folder and run:
 
 ### Emergency Healthcare RAG 🏥
->>>>>>> 363c552d
 
 ```bash
 cd rag/
