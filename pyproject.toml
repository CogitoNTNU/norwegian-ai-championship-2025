--- conflicted
+++ resolved
@@ -6,10 +6,7 @@
 requires-python = ">=3.11"
 dependencies = [
     "fastapi[standard]>=0.116.1",
-<<<<<<< HEAD
-=======
     "loguru>=0.7.3",
->>>>>>> 9c8f9044
     "numpy>=2.3.2",
     "pygame>=2.6.1",
     "rich>=14.1.0",
